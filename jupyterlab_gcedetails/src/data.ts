/**
 * Copyright 2020 Google LLC
 *
 * Licensed under the Apache License, Version 2.0 (the "License");
 * you may not use this file except in compliance with the License.
 * You may obtain a copy of the License at
 *
 *      http://www.apache.org/licenses/LICENSE-2.0
 *
 * Unless required by applicable law or agreed to in writing, software
 * distributed under the License is distributed on an "AS IS" BASIS,
 * WITHOUT WARRANTIES OR CONDITIONS OF ANY KIND, either express or implied.
 * See the License for the specific language governing permissions and
 * limitations under the License.
 */

import * as csstips from 'csstips';
import { stylesheet } from 'typestyle';
import { BASE_FONT } from 'gcp_jupyterlab_shared';

interface MachineType {
  name: string;
  description: string;
}

export interface Accelerator {
  name: string;
  description: string;
  maximumCardsPerInstance: number;
}

interface Instance {
  attributes: {
    framework: string;
    title: string;
    version: string;
  };
  cpuPlatform: string;
  id: number;
  image: string;
  machineType: MachineType;
  name: string;
  zone: string;
}

interface Project {
  numericProjectId: number;
  projectId: string;
}

export interface Utilization {
  cpu: number;
  memory: number;
}

interface Gpu {
  name: string;
  driver_version: string;
  cuda_version: string;
  count: string;
  gpu: number;
  memory: number;
  temperature: number;
}

export interface Details {
  instance: Instance;
  project: Project;
  utilization: Utilization;
  gpu: Gpu;
  acceleratorTypes: Accelerator[];
}

export interface Option {
  text: string;
  value: string | number;
  disabled?: boolean;
}

export interface HardwareConfiguration {
  machineType: MachineType;
  attachGpu: boolean;
  gpuType: string; // as Notebooks API AcceleratorType enum values
  gpuCount: string;
}

<<<<<<< HEAD
=======
/**
 * AI Platform Accelerator types.
 * https://cloud.google.com/ai-platform/training/docs/using-gpus#compute-engine-machine-types-with-gpu
 */
export const ACCELERATOR_TYPES: Option[] = [
  { value: 'NVIDIA_TESLA_K80', text: 'NVIDIA Tesla K80' },
  { value: 'NVIDIA_TESLA_P4', text: 'NVIDIA Tesla P4' },
  { value: 'NVIDIA_TESLA_P100', text: 'NVIDIA Tesla P100' },
  { value: 'NVIDIA_TESLA_T4', text: 'NVIDIA Tesla T4' },
  { value: 'NVIDIA_TESLA_V100', text: 'NVIDIA Tesla V100' },
];

/**
 * AI Platform Accelerator counts.
 * https://cloud.google.com/ai-platform/training/docs/using-gpus
 */
export const ACCELERATOR_COUNTS_1_2_4_8: Option[] = [
  { value: '1', text: '1' },
  { value: '2', text: '2' },
  { value: '4', text: '4' },
  { value: '8', text: '8' },
];

export const NO_ACCELERATOR = '';

/**
 * Convert nvidia-smi product_name type to match the AcceleratorType
 * enums that are used in the Notebooks API:
 * https://cloud.google.com/ai-platform/notebooks/docs/reference/rest/v1beta1/projects.locations.instances#AcceleratorType
 */
function nvidiaNameToEnum(name: string): string {
  const accelerator = ACCELERATOR_TYPES.find(accelerator =>
    accelerator.text.endsWith(name)
  );

  return accelerator ? NO_ACCELERATOR : (accelerator.value as string);
}

/**
 * Format gcloud compute acceleratorType to match the AcceleratorType
 * enums that are used in the Notebooks API:
 * https://cloud.google.com/ai-platform/notebooks/docs/reference/rest/v1beta1/projects.locations.instances#AcceleratorType
 */
function acceleratorNameToEnum(name: string): string {
  return name.toUpperCase().replace(/-/g, '_');
}

export function getGpuTypeOptionsList(
  accelerators: Accelerator[],
  cpuPlatform: string
): Option[] {
  // For more information on gpu restrictions see: https://cloud.google.com/compute/docs/gpus#restrictions
  accelerators = accelerators.filter(
    accelerator =>
      // filter out virtual workstation accelerator types
      !accelerator.name.endsWith('-vws') &&
      // a minimum cpu platform of Intel Skylake or later does not currently support the k80 gpu
      !(
        accelerator.name === 'nvidia-tesla-k80' &&
        cpuPlatform === 'Intel Skylake'
      )
  );

  return accelerators.map(accelerator => ({
    value: acceleratorNameToEnum(accelerator.name),
    text: accelerator.description,
  }));
}

export function getGpuCountOptionsList(
  accelerators: Accelerator[],
  acceleratorName: string
): Option[] {
  if (acceleratorName === NO_ACCELERATOR) return ACCELERATOR_COUNTS_1_2_4_8;

  const accelerator = accelerators.find(
    accelerator => acceleratorNameToEnum(accelerator.name) === acceleratorName
  );
  return accelerator
    ? ACCELERATOR_COUNTS_1_2_4_8.slice(
        0,
        Math.log(accelerator.maximumCardsPerInstance) / Math.log(2) + 1
      )
    : ACCELERATOR_COUNTS_1_2_4_8;
}

>>>>>>> 1bf8543e
export function optionToMachineType(option: Option): MachineType {
  return {
    name: option.value as string,
    description: option.text,
  };
}

export function machineTypeToOption(machineType: MachineType): Option {
  return {
    value: machineType.name,
    text: machineType.description,
    disabled: false,
  };
}

export function detailsToHardwareConfiguration(
  details: Details
): HardwareConfiguration {
  const { instance, gpu } = details;

  return {
    machineType: instance.machineType,
    attachGpu: Boolean(gpu.name),
<<<<<<< HEAD
    gpuType: gpu.name,
    gpuCount: gpu.count,
=======
    gpuType: nvidiaNameToEnum(gpu.name),
    gpuCount: gpu.name ? gpu.count : NO_ACCELERATOR,
>>>>>>> 1bf8543e
  };
}

interface AttributeMapper {
  label: string;
  mapper: (details: Details) => string;
}

// Displayable virtual machine detail attributes
export const MAPPED_ATTRIBUTES: AttributeMapper[] = [
  { label: 'VM Name', mapper: (details: Details) => details.instance.name },
  { label: 'Project', mapper: (details: Details) => details.project.projectId },
  {
    label: 'Framework',
    mapper: (details: Details) => details.instance.attributes.framework,
  },
  {
    label: 'Machine Type',
    mapper: (details: Details) =>
      `${details.instance.machineType.description} (${details.instance.machineType.name})`,
  },
];

export const REFRESHABLE_MAPPED_ATTRIBUTES = [
  {
    label: 'CPU Utilization',
    mapper: (details: Details) => `CPU: ${details.utilization.cpu.toFixed(1)}%`,
  },
  {
    label: 'Memory Utilization',
    mapper: (details: Details) =>
      `Memory: ${details.utilization.memory.toFixed(1)}%`,
  },
  {
    label: 'GPU Utilization',
    mapper: (details: Details) => {
      if (!details.gpu.name) {
        return 'No GPUs';
      }
      return `GPU: ${details.gpu.name} - ${details.gpu.gpu.toFixed(1)}%`;
    },
  },
];

MAPPED_ATTRIBUTES.push(...REFRESHABLE_MAPPED_ATTRIBUTES);

/**
<<<<<<< HEAD
 * AI Platform Accelerator types.
 * https://cloud.google.com/ai-platform/training/docs/using-gpus#compute-engine-machine-types-with-gpu
 */
export const ACCELERATOR_TYPES: Option[] = [
  { value: '', text: 'None' },
  { value: 'NVIDIA_TESLA_K80', text: 'NVIDIA Tesla K80' },
  { value: 'NVIDIA_TESLA_P4', text: 'NVIDIA Tesla P4' },
  { value: 'NVIDIA_TESLA_P100', text: 'NVIDIA Tesla P100' },
  { value: 'NVIDIA_TESLA_T4', text: 'NVIDIA Tesla T4' },
  { value: 'NVIDIA_TESLA_V100', text: 'NVIDIA Tesla V100' },
];

/**
 * AI Platform Accelerator counts.
 * https://cloud.google.com/ai-platform/training/docs/using-gpus
 */
export const ACCELERATOR_COUNTS_1_2_4_8: Option[] = [
  { value: '1', text: '1' },
  { value: '2', text: '2' },
  { value: '4', text: '4' },
  { value: '8', text: '8' },
];

export const NO_ACCELERATOR = '';

/**
=======
>>>>>>> 1bf8543e
 * AI Platform Machine types.
 * https://cloud.google.com/ai-platform/training/docs/machine-types#compare-machine-types
 */
export interface MachineTypeConfiguration {
  base: Option;
  configurations: Option[];
}

export const MACHINE_TYPES: MachineTypeConfiguration[] = [
  {
    base: {
      value: 'n1-standard-',
      text: 'N1 standard',
    },
    configurations: [
      { value: 'n1-standard-1', text: '1 vCPUs, 3.75 GB RAM' },
      { value: 'n1-standard-2', text: '2 vCPUs, 7.5 GB RAM' },
      { value: 'n1-standard-4', text: '4 vCPUs, 15 GB RAM' },
      { value: 'n1-standard-8', text: '8 vCPUs, 30 GB RAM' },
      { value: 'n1-standard-16', text: '16 vCPUs, 60 GB RAM' },
      { value: 'n1-standard-32', text: '32 vCPUs, 120 GB RAM' },
      { value: 'n1-standard-64', text: '64 vCPUs, 240 GB RAM' },
      { value: 'n1-standard-96', text: '96 vCPUs, 360 GB RAM' },
    ],
  },
  {
    base: {
      value: 'n1-highcpu-',
      text: 'N1 high-CPU',
    },
    configurations: [
      { value: 'n1-highcpu-2', text: '2 vCPUs, 1.8 GB RAM' },
      { value: 'n1-highcpu-4', text: '4 vCPUs, 3.6 GB RAM' },
      { value: 'n1-highcpu-8', text: '8 vCPUs, 7.2 GB RAM' },
      { value: 'n1-highcpu-16', text: '16 vCPUs, 14.4 GB RAM' },
      { value: 'n1-highcpu-32', text: '32 vCPUs, 28.8 GB RAM' },
      { value: 'n1-highcpu-64', text: '64 vCPUs, 57.6 GB RAM' },
      { value: 'n1-highcpu-96', text: '96 vCPUs, 86 GB RAM' },
    ],
  },
  {
    base: {
      value: 'n1-highmem-',
      text: 'N1 high-memory',
    },
    configurations: [
      { value: 'n1-highmem-2', text: '2 vCPUs, 13 GB RAM' },
      { value: 'n1-highmem-4', text: '4 vCPUs, 26 GB RAM' },
      { value: 'n1-highmem-8', text: '8 vCPUs, 52 GB RAM' },
      { value: 'n1-highmem-16', text: '16 vCPUs, 104 GB RAM' },
      { value: 'n1-highmem-32', text: '32 vCPUs, 208 GB RAM' },
      { value: 'n1-highmem-64', text: '64 vCPUs, 416 GB RAM' },
      { value: 'n1-highmem-96', text: '96 vCPUs, 624 GB RAM' },
    ],
  },
  {
    base: {
      value: 'n1-megamem-',
      text: 'N1 megamem',
    },
    configurations: [{ value: 'n1-megamem-96', text: '96 vCPUs, 1.4 TB RAM' }],
  },
  {
    base: {
      value: 'n1-ultramem-',
      text: 'N1 ultramem',
    },
    configurations: [
      { value: 'n1-ultramem-40', text: '40 vCPUs, 961 GB RAM' },
      { value: 'n1-ultramem-80', text: '80 vCPUs, 1922 GB RAM' },
      { value: 'n1-ultramem-160', text: '160 vCPUs, 3844 GB RAM' },
    ],
  },
  {
    base: {
      value: 'n2-highcpu-',
      text: 'N2 high-CPU',
    },
    configurations: [
      { value: 'n2-highcpu-2', text: '2 vCPUs, 2 GB RAM' },
      { value: 'n2-highcpu-4', text: '4 vCPUs, 4 GB RAM' },
      { value: 'n2-highcpu-8', text: '8 vCPUs, 8 GB RAM' },
      { value: 'n2-highcpu-16', text: '16 vCPUs, 16 GB RAM' },
      { value: 'n2-highcpu-32', text: '32 vCPUs, 32 GB RAM' },
      { value: 'n2-highcpu-48', text: '48 vCPUs, 48 GB RAM' },
      { value: 'n2-highcpu-64', text: '64 vCPUs, 64 GB RAM' },
      { value: 'n2-highcpu-80', text: '80 vCPUs, 80 GB RAM' },
    ],
  },
  {
    base: {
      value: 'n2-highmem-',
      text: 'N2 high-memory',
    },
    configurations: [
      { value: 'n2-highmem-2', text: '2 vCPUs, 16 GB RAM' },
      { value: 'n2-highmem-4', text: '4 vCPUs, 32 GB RAM' },
      { value: 'n2-highmem-8', text: '8 vCPUs, 64 GB RAM' },
      { value: 'n2-highmem-16', text: '16 vCPUs, 128 GB RAM' },
      { value: 'n2-highmem-32', text: '32 vCPUs, 256 GB RAM' },
      { value: 'n2-highmem-48', text: '48 vCPUs, 384 GB RAM' },
      { value: 'n2-highmem-64', text: '64 vCPUs, 512 GB RAM' },
      { value: 'n2-highmem-80', text: '80 vCPUs, 640 GB RAM' },
    ],
  },
  {
    base: {
      value: 'n2-standard-',
      text: 'N2 standard',
    },
    configurations: [
      { value: 'n2-standard-2', text: '2 vCPUs, 8 GB RAM' },
      { value: 'n2-standard-4', text: '4 vCPUs, 16 GB RAM' },
      { value: 'n2-standard-8', text: '8 vCPUs, 32 GB RAM' },
      { value: 'n2-standard-16', text: '16 vCPUs, 64 GB RAM' },
      { value: 'n2-standard-32', text: '32 vCPUs, 128 GB RAM' },
      { value: 'n2-standard-48', text: '48 vCPUs, 192 GB RAM' },
      { value: 'n2-standard-64', text: '64 vCPUs, 256 GB RAM' },
      { value: 'n2-standard-80', text: '80 vCPUs, 320 GB RAM' },
    ],
  },
  {
    base: {
      value: 'm1-ultramem-',
      text: 'Memory-optimized',
    },
    configurations: [
      { value: 'm1-ultramem-40', text: '40 vCPUs, 961 GB RAM' },
      { value: 'm1-ultramem-80', text: '80 vCPUs, 1922 GB RAM' },
      { value: 'm1-ultramem-96', text: '96 vCPUs, 1.4 TB RAM' },
      { value: 'm1-ultramem-160', text: '160 vCPUs, 3844 GB RAM' },
    ],
  },
];

/* Class names applied to the component. */
export const STYLES = stylesheet({
  container: {
    color: 'var(--jp-ui-font-color1)',
    fontFamily: 'var(--jp-ui-font-family)',
    fontSize: 'var(--jp-ui-font-size1, 13px)',
    lineHeight: '24px',
    alignItems: 'center',
    ...csstips.horizontal,
  },
  attribute: {
    marginRight: '4px',
  },
  interactiveHover: {
    $nest: {
      '&:hover': {
        backgroundColor: '#8a8a8a',
      },
    },
  },
  dt: {
    display: 'table-cell',
    fontWeight: 'bold',
    lineHeight: '20px',
    padding: '2px',
    verticalAlign: 'top',
  },
  dd: {
    padding: '2px 2px 2px 24px',
    verticalAlign: 'top',
  },
  icon: {
    display: 'inline-block',
    height: '18px',
    marginRight: '4px',
    width: '18px',
  },
  listRow: {
    display: 'table-row',
    boxShadow: 'inset 0 -1px 0 0 var(--jp-border-color0)',
  },
});

export const TEXT_STYLE = {
  fontFamily: BASE_FONT.fontFamily as string,
  fontSize: BASE_FONT.fontSize as number,
};

export const TEXT_LABEL_STYLE = {
  ...TEXT_STYLE,
  fontSize: '15px',
  paddingRight: '2px',
  backgroundColor: '#FFFFFF',
};<|MERGE_RESOLUTION|>--- conflicted
+++ resolved
@@ -84,8 +84,6 @@
   gpuCount: string;
 }
 
-<<<<<<< HEAD
-=======
 /**
  * AI Platform Accelerator types.
  * https://cloud.google.com/ai-platform/training/docs/using-gpus#compute-engine-machine-types-with-gpu
@@ -172,7 +170,6 @@
     : ACCELERATOR_COUNTS_1_2_4_8;
 }
 
->>>>>>> 1bf8543e
 export function optionToMachineType(option: Option): MachineType {
   return {
     name: option.value as string,
@@ -196,13 +193,8 @@
   return {
     machineType: instance.machineType,
     attachGpu: Boolean(gpu.name),
-<<<<<<< HEAD
-    gpuType: gpu.name,
-    gpuCount: gpu.count,
-=======
     gpuType: nvidiaNameToEnum(gpu.name),
     gpuCount: gpu.name ? gpu.count : NO_ACCELERATOR,
->>>>>>> 1bf8543e
   };
 }
 
@@ -250,35 +242,6 @@
 MAPPED_ATTRIBUTES.push(...REFRESHABLE_MAPPED_ATTRIBUTES);
 
 /**
-<<<<<<< HEAD
- * AI Platform Accelerator types.
- * https://cloud.google.com/ai-platform/training/docs/using-gpus#compute-engine-machine-types-with-gpu
- */
-export const ACCELERATOR_TYPES: Option[] = [
-  { value: '', text: 'None' },
-  { value: 'NVIDIA_TESLA_K80', text: 'NVIDIA Tesla K80' },
-  { value: 'NVIDIA_TESLA_P4', text: 'NVIDIA Tesla P4' },
-  { value: 'NVIDIA_TESLA_P100', text: 'NVIDIA Tesla P100' },
-  { value: 'NVIDIA_TESLA_T4', text: 'NVIDIA Tesla T4' },
-  { value: 'NVIDIA_TESLA_V100', text: 'NVIDIA Tesla V100' },
-];
-
-/**
- * AI Platform Accelerator counts.
- * https://cloud.google.com/ai-platform/training/docs/using-gpus
- */
-export const ACCELERATOR_COUNTS_1_2_4_8: Option[] = [
-  { value: '1', text: '1' },
-  { value: '2', text: '2' },
-  { value: '4', text: '4' },
-  { value: '8', text: '8' },
-];
-
-export const NO_ACCELERATOR = '';
-
-/**
-=======
->>>>>>> 1bf8543e
  * AI Platform Machine types.
  * https://cloud.google.com/ai-platform/training/docs/machine-types#compare-machine-types
  */
