--- conflicted
+++ resolved
@@ -35,19 +35,12 @@
   MACHINE_TYPES,
   HardwareConfiguration,
   optionToMachineType,
-<<<<<<< HEAD
-  NO_ACCELERATOR,
-  Details,
-  detailsToHardwareConfiguration,
-  machineTypeToOption,
-=======
   machineTypeToOption,
   getGpuTypeOptionsList,
   NO_ACCELERATOR,
   getGpuCountOptionsList,
   Details,
   detailsToHardwareConfiguration,
->>>>>>> 1bf8543e
 } from '../data';
 
 interface Props {
@@ -58,10 +51,7 @@
 
 interface State {
   configuration: HardwareConfiguration;
-<<<<<<< HEAD
-=======
   gpuCountOptions: Option[];
->>>>>>> 1bf8543e
 }
 
 export const STYLES = stylesheet({
@@ -105,10 +95,7 @@
   },
 });
 
-<<<<<<< HEAD
-=======
 const N1_MACHINE_PREFIX = 'n1-';
->>>>>>> 1bf8543e
 const DEFAULT_MACHINE_TYPE = optionToMachineType(
   MACHINE_TYPES[0].configurations[0]
 );
@@ -129,10 +116,6 @@
             machineType: DEFAULT_MACHINE_TYPE,
             attachGpu: false,
             gpuType: NO_ACCELERATOR,
-<<<<<<< HEAD
-            gpuCount: '',
-          },
-=======
             gpuCount: NO_ACCELERATOR,
           },
       // update the gpu count options based on the selected gpu type
@@ -142,7 +125,6 @@
             props.details.gpu.name
           )
         : ACCELERATOR_COUNTS_1_2_4_8,
->>>>>>> 1bf8543e
     };
 
     this.gpuTypeOptions = props.details
@@ -171,29 +153,12 @@
     );
   }
 
-  private gpuRestrictionMessage() {
-    return (
-      <p className={classes(css.noTopMargin, STYLES.description)}>
-        {GPU_RESTRICTION_MESSAGE}
-        <LearnMoreLink href={GPU_RESTRICTION_LINK} />
-      </p>
-    );
-  }
-
   private onAttachGpuChange(event: React.ChangeEvent<HTMLInputElement>) {
     const { gpuType, gpuCount } = this.state.configuration;
     this.setState({
       configuration: {
         ...this.state.configuration,
         attachGpu: event.target.checked,
-<<<<<<< HEAD
-        gpuType: event.target.checked
-          ? (ACCELERATOR_TYPES[1].value as string)
-          : NO_ACCELERATOR,
-        gpuCount: event.target.checked
-          ? (ACCELERATOR_COUNTS_1_2_4_8[0].value as string)
-          : '',
-=======
         gpuType:
           gpuType === NO_ACCELERATOR
             ? (ACCELERATOR_TYPES[0].value as string)
@@ -202,7 +167,6 @@
           gpuCount === NO_ACCELERATOR
             ? (ACCELERATOR_COUNTS_1_2_4_8[0].value as string)
             : gpuCount,
->>>>>>> 1bf8543e
       },
     });
   }
@@ -227,44 +191,25 @@
     this.setState({
       configuration: {
         ...this.state.configuration,
-<<<<<<< HEAD
-        gpuType: event.target.value,
-        gpuCount: event.target.value
-          ? (ACCELERATOR_COUNTS_1_2_4_8[0].value as string)
-          : '',
-=======
         machineType: optionToMachineType(newMachineType),
         attachGpu: this.state.configuration.attachGpu && canAttachGpu,
->>>>>>> 1bf8543e
       },
     });
   }
 
   private submitForm() {
     const configuration = { ...this.state.configuration };
-<<<<<<< HEAD
-=======
     if (!configuration.attachGpu) {
       configuration.gpuType = NO_ACCELERATOR;
       configuration.gpuCount = NO_ACCELERATOR;
     }
->>>>>>> 1bf8543e
     this.props.onSubmit(configuration);
   }
 
   render() {
     const { onDialogClose } = this.props;
-<<<<<<< HEAD
-    const {
-      gpuType,
-      gpuCount,
-      attachGpu,
-      machineType,
-    } = this.state.configuration;
-=======
     const { configuration, gpuCountOptions } = this.state;
     const { gpuType, gpuCount, attachGpu, machineType } = configuration;
->>>>>>> 1bf8543e
 
     return (
       <div className={STYLES.container}>
@@ -279,18 +224,7 @@
                 header: machineType.base,
                 options: machineType.configurations,
               }))}
-<<<<<<< HEAD
-              onChange={newMachineType =>
-                this.setState({
-                  configuration: {
-                    ...this.state.configuration,
-                    machineType: optionToMachineType(newMachineType),
-                  },
-                })
-              }
-=======
               onChange={machineType => this.onMachineTypeChange(machineType)}
->>>>>>> 1bf8543e
               value={machineTypeToOption(machineType)}
             />
             <span className={STYLES.subtitle}>GPUs</span>
@@ -323,11 +257,7 @@
                     label="Number of GPUs"
                     name="gpuCount"
                     value={gpuCount}
-<<<<<<< HEAD
-                    options={ACCELERATOR_COUNTS_1_2_4_8}
-=======
                     options={gpuCountOptions}
->>>>>>> 1bf8543e
                     onChange={e =>
                       this.setState({
                         configuration: {
