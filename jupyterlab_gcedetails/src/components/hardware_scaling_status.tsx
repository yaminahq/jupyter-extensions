import * as React from 'react';
import LinearProgress from '@material-ui/core/LinearProgress';
import { createStyles, withStyles, Theme } from '@material-ui/core/styles';
import { STYLES } from '../data/styles';
import { stylesheet, classes } from 'typestyle';
import * as csstips from 'csstips';
import { HardwareConfiguration } from '../data/data';
import { ActionBar } from './action_bar';
import { NotebooksService, Instance } from '../service/notebooks_service';
import { ServerWrapper } from './server_wrapper';
import { ErrorPage } from './error_page';
import { MachineTypeConfiguration } from '../data/machine_types';
import { displayInstance } from './instance_details_message';

const BorderLinearProgress = withStyles((theme: Theme) =>
  createStyles({
    root: {
      height: 10,
      width: 450,
      borderRadius: 15,
      margin: '10px 0px',
    },
    colorPrimary: {
      backgroundColor:
        theme.palette.grey[theme.palette.type === 'light' ? 200 : 700],
    },
    bar: {
      backgroundColor: '#1a90ff',
      borderRadius: 5,
    },
  })
)(LinearProgress);

const STATUS_STYLES = stylesheet({
  container: {
    ...csstips.vertical,
    alignItems: 'center',
  },
  containerPadding: {
    padding: '50px 75px 15px 75px',
  },
  image: {
    marginBottom: '40px',
  },
  bottomText: {
    marginTop: '50px',
    color: 'rgb(170, 170, 170)',
    fontSize: '12px',
  },
});

export enum Status {
  'Authorizing' = 0,
  'Stopping notebook instance' = 1,
  'Updating machine configuration' = 2,
  'Updating GPU configuration' = 3,
  'Restarting notebook instance' = 4,
  'Refreshing session' = 5,
  'Complete' = 6,
  'Error' = 7,
}

const statusInfo = [
  'Please complete the OAuth 2.0 authorization steps in the popup',
  'Shutting down your notebook instance for reshaping.',
  'Reshaping machine configuration to match your selection.',
  'Reshaping GPU configuration to match your selection.',
  'Restarting your newly configured notebook instance.',
  'Refreshing your JupyterLab session to reflect your new configuration.',
  'Operation complete. Enjoy your newly configured instance!',
  'An error has occured, please try again later.',
];

export enum ErrorType {
  STOP = 'Stop',
  RESHAPING = 'Reshape',
  START = 'Start',
  REFRESH = 'Refresh',
}

export interface ConfigurationError {
  errorType: ErrorType;
  errorValue: any;
}

interface Props {
  hardwareConfiguration: HardwareConfiguration;
  notebookService: NotebooksService;
  onDialogClose: () => void;
  onCompletion: () => void;
  detailsServer: ServerWrapper;
  authTokenRetrieval: () => Promise<string>;
  machineTypes?: MachineTypeConfiguration[];
}

interface State {
  status: Status;
  instanceDetails: Instance;
  error: ConfigurationError;
}

export class HardwareScalingStatus extends React.Component<Props, State> {
  private readonly NUM_RETRIES = 20;

  constructor(props: Props) {
    super(props);
    this.state = {
      status: Status.Authorizing,
      instanceDetails: null,
      error: null,
    };
  }

  private preventPageClose(event) {
    event.preventDefault();
    event.returnValue = '';
  }

  private updateStatus(status: Status, instanceDetails: Instance) {
    this.setState({
      status,
      instanceDetails,
    });
  }

  private showError(
    errorType: ErrorType,
    errorValue: any,
    newInstanceDetails?: Instance
  ) {
    this.setState({
      status: Status.Error,
      instanceDetails: newInstanceDetails
        ? newInstanceDetails
        : this.state.instanceDetails,
      error: {
        errorType,
        errorValue,
      },
    });
  }

  private updateError(
    errorType: ErrorType,
    errorValue: any,
    newInstanceDetails?: Instance
  ) {
    this.setState({
      instanceDetails: newInstanceDetails
        ? newInstanceDetails
        : this.state.instanceDetails,
      error: {
        errorType,
        errorValue,
      },
    });
  }

  private async waitForServer() {
    for (let tries = 0; tries < this.NUM_RETRIES; tries++) {
      try {
        await this.props.detailsServer.getUtilizationData();
        break;
      } catch (err) {
        if (tries === this.NUM_RETRIES - 1) {
          this.showError(ErrorType.REFRESH, err);
        }
        await new Promise(resolve => setTimeout(resolve, 5000));
      }
    }
  }
  async componentDidMount() {
    const { notebookService, authTokenRetrieval } = this.props;
    try {
      const token = await authTokenRetrieval();
      this.setState({
        status: Status['Stopping notebook instance'],
      });
      notebookService.setAuthToken(token);
    } catch (err) {
      this.setState({ status: Status.Error });
      console.log(err);
    }
    window.addEventListener('beforeunload', this.preventPageClose);
  }

  async componentDidUpdate(prevProps, prevState) {
    const { status, error, instanceDetails } = this.state;
    const { hardwareConfiguration, notebookService, onCompletion } = this.props;
    const { machineType, attachGpu, gpuType, gpuCount } = hardwareConfiguration;

    if (prevState.status !== status) {
      switch (status) {
        case Status['Stopping notebook instance']: {
          try {
            const stopResult = await notebookService.stop();
            this.updateStatus(
              Status['Updating machine configuration'],
              stopResult
            );
          } catch (err) {
            this.showError(ErrorType.STOP, err);
          }
          break;
        }

        case Status['Updating machine configuration']: {
          let setMachineTypeResult = instanceDetails;
          try {
            setMachineTypeResult = await notebookService.setMachineType(
              machineType.name
            );
          } catch (err) {
            this.updateError(ErrorType.RESHAPING, err);
          }
          const nextStatus = attachGpu
            ? 'Updating GPU configuration'
            : 'Restarting notebook instance';
          this.updateStatus(Status[nextStatus], setMachineTypeResult);
          break;
        }

        case Status['Updating GPU configuration']: {
          let setGpuTypeResult = instanceDetails;
          try {
            setGpuTypeResult = await notebookService.setAccelerator(
              gpuType,
              gpuCount
            );
          } catch (err) {
            this.updateError(ErrorType.RESHAPING, err);
          }
          this.updateStatus(
            Status['Restarting notebook instance'],
            setGpuTypeResult
          );
          break;
        }

        case Status['Restarting notebook instance']: {
          try {
            const startResult = await notebookService.start();
            this.updateStatus(Status['Refreshing session'], startResult);
          } catch (err) {
            this.showError(ErrorType.START, err);
          }
          break;
        }

        case Status['Refreshing session']: {
          await this.waitForServer();
          onCompletion();
          this.setState({
            status:
              error && error.errorType === ErrorType.RESHAPING
                ? Status.Error
                : Status.Complete,
          });
          break;
        }

        default:
          break;
      }
    }
  }

  componentWillUnmount() {
    window.removeEventListener('beforeunload', this.preventPageClose);
  }

  render() {
    const { status, error, instanceDetails } = this.state;
    const progressValue = ((status + 1) / 6) * 100;
    const { onDialogClose, machineTypes } = this.props;
    return status === Status['Error'] ? (
      <ErrorPage
        onDialogClose={onDialogClose}
        error={error}
        instanceDetails={instanceDetails}
        machineTypes={machineTypes}
      />
    ) : (
<<<<<<< HEAD
      <div
        className={classes(
          STATUS_STYLES.containerPadding,
          STATUS_STYLES.container
        )}
      >
        <img
          src="https://lh3.googleusercontent.com/jXKgFfRZMYEO2Dl81SENWsvj0crnYUmR-8H7UFiHwPxI5BfIJjN23xVeUOdL4IZMu0oO38zE59AM=e14-rj-sc0xffffff-w1270"
          alt="logo"
          height={240}
          width={300}
          className={STATUS_STYLES.image}
        />
        <p className={STYLES.heading}>
          {status < 6 ? `${Status[status]} (${status + 1}/6)` : Status[status]}
        </p>
=======
      <div className={STYLES.containerPadding}>
        <div className={STYLES.containerSize}>
          <p className={STYLES.heading}>{Status[status]}</p>
          <p className={STYLES.paragraph}>{statusInfo[status]}</p>
          {status === Status['Complete'] &&
            displayInstance(
              instanceDetails,
              machineTypes,
              'Your new configuration:'
            )}
        </div>
>>>>>>> 82503ece
        {status === Status['Complete'] ? (
          <div className={STATUS_STYLES.container}>
            <p className={STYLES.paragraph}>{statusInfo[status]}</p>
            <ActionBar onPrimaryClick={onDialogClose} primaryLabel="Close" />
          </div>
        ) : (
          <div className={STATUS_STYLES.container}>
            <BorderLinearProgress variant="determinate" value={progressValue} />
            <p className={STYLES.paragraph}>{statusInfo[status]}</p>
            <p className={STATUS_STYLES.bottomText}>
              Don't close the browser tab before the update process is finished
            </p>
          </div>
        )}
      </div>
    );
  }
}<|MERGE_RESOLUTION|>--- conflicted
+++ resolved
@@ -39,6 +39,9 @@
   containerPadding: {
     padding: '50px 75px 15px 75px',
   },
+  containerBottomPadding: {
+    paddingBottom: '20px',
+  },
   image: {
     marginBottom: '40px',
   },
@@ -281,7 +284,6 @@
         machineTypes={machineTypes}
       />
     ) : (
-<<<<<<< HEAD
       <div
         className={classes(
           STATUS_STYLES.containerPadding,
@@ -298,22 +300,19 @@
         <p className={STYLES.heading}>
           {status < 6 ? `${Status[status]} (${status + 1}/6)` : Status[status]}
         </p>
-=======
-      <div className={STYLES.containerPadding}>
-        <div className={STYLES.containerSize}>
-          <p className={STYLES.heading}>{Status[status]}</p>
-          <p className={STYLES.paragraph}>{statusInfo[status]}</p>
-          {status === Status['Complete'] &&
-            displayInstance(
-              instanceDetails,
-              machineTypes,
-              'Your new configuration:'
-            )}
-        </div>
->>>>>>> 82503ece
         {status === Status['Complete'] ? (
-          <div className={STATUS_STYLES.container}>
+          <div
+            className={
+              (STATUS_STYLES.container, STATUS_STYLES.containerBottomPadding)
+            }
+          >
             <p className={STYLES.paragraph}>{statusInfo[status]}</p>
+            {status === Status['Complete'] &&
+              displayInstance(
+                instanceDetails,
+                machineTypes,
+                'Your new configuration:'
+              )}
             <ActionBar onPrimaryClick={onDialogClose} primaryLabel="Close" />
           </div>
         ) : (
