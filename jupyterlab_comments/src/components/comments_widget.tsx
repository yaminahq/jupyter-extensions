--- conflicted
+++ resolved
@@ -16,11 +16,8 @@
 
 import { ReactWidget } from '@jupyterlab/apputils';
 import * as React from 'react';
-<<<<<<< HEAD
 import { trimPath } from '../service/file';
-=======
-import { File, trimPath } from '../service/file';
->>>>>>> 41d075aa
+
 import {
   DetachedComment,
   createDetachedCommentFromJSON,
@@ -53,10 +50,7 @@
   fileName: string;
   serverRoot: string;
   activeTab: number;
-<<<<<<< HEAD
   errorMessage: string;
-=======
->>>>>>> 41d075aa
 }
 
 export interface Context {
@@ -138,7 +132,6 @@
     return (
       <div className={localStyles.root}>
         <CssBaseline />
-<<<<<<< HEAD
         {!this.state.errorMessage && (
           <Typography
             color="primary"
@@ -155,23 +148,11 @@
             onChange={this.tabChange}
             className={localStyles.tabs}
           >
-=======
-        <Typography
-          color="primary"
-          variant="h5"
-          className={localStyles.header}
-          gutterBottom
-        >
-          Comments for {this.state.fileName}
-        </Typography>
-        <AppBar position="static">
-          <Tabs value={activeTab} onChange={this.tabChange}>
->>>>>>> 41d075aa
             <Tab label="Review" value={0} />
             <Tab label="Detached" value={1} />
           </Tabs>
         </AppBar>
-<<<<<<< HEAD
+
         {this.state.errorMessage && (
           <Typography
             variant="subtitle1"
@@ -182,8 +163,6 @@
             {this.state.errorMessage}
           </Typography>
         )}
-=======
->>>>>>> 41d075aa
         {this.state.activeTab === 0 ? (
           <List>{reviewCommentsList} </List>
         ) : (
@@ -201,18 +180,11 @@
           const shortenedFilePath = trimPath(filePath);
           if (data) {
             if (data.error_message) {
-<<<<<<< HEAD
               //file not stored inside a git repo
               this.setState({
                 errorMessage:
                   'No comments to display: file not stored in any Git repository',
               });
-=======
-              showErrorMessage(
-                'Git repository error',
-                'The file: ' + filePath + ' is not stored in a Git repository'
-              );
->>>>>>> 41d075aa
             } else {
               this.setState({ errorMessage: '' }); //remove error message
               data.forEach(function(obj) {
@@ -239,18 +211,11 @@
           const shortenedFilePath = trimPath(filePath);
           if (data) {
             if (data.error_message) {
-<<<<<<< HEAD
               //file not stored in git repo
               this.setState({
                 errorMessage:
                   'No comments to display: file not stored in any Git repository',
               });
-=======
-              showErrorMessage(
-                'Git repository error',
-                'The file: ' + filePath + ' is not stored in a Git repository'
-              );
->>>>>>> 41d075aa
             } else {
               this.setState({ errorMessage: '' }); //remove error message
               if (data.comments) {
@@ -311,11 +276,8 @@
 }
 
 export class CommentsWidget extends ReactWidget {
-<<<<<<< HEAD
+
   constructor(private context: Context) {
-=======
-  constructor(private file: File, private context: Context) {
->>>>>>> 41d075aa
     super();
     this.addClass('comments-widget');
   }
