--- conflicted
+++ resolved
@@ -16,13 +16,8 @@
 
 import { ReactWidget, showErrorMessage } from '@jupyterlab/apputils';
 import * as React from 'react';
-<<<<<<< HEAD
 import { File, trimPath } from '../service/file'
 import { DetachedComment, createCommentFromJSON } from '../service/comment'
-=======
-import { File } from '../service/file';
-import { DetachedComment } from '../service/comment';
->>>>>>> 6facbae0
 import { PageConfig } from '@jupyterlab/coreutils';
 import { httpGitRequest } from '../git';
 import { stylesheet } from 'typestyle';
