/**
 * Copyright 2020 Google LLC
 *
 * Licensed under the Apache License, Version 2.0 (the "License");
 * you may not use this file except in compliance with the License.
 * You may obtain a copy of the License at
 *
 *      http://www.apache.org/licenses/LICENSE-2.0
 *
 * Unless required by applicable law or agreed to in writing, software
 * distributed under the License is distributed on an "AS IS" BASIS,
 * WITHOUT WARRANTIES OR CONDITIONS OF ANY KIND, either express or implied.
 * See the License for the specific language governing permissions and
 * limitations under the License.
 */

import { ReactWidget } from '@jupyterlab/apputils';
import * as React from 'react';
<<<<<<< HEAD
import { File } from '../service/file'
import { DetachedComment } from '../service/comment'
=======
import { File } from '../service/file';
>>>>>>> e1cecca3
import { PageConfig } from '@jupyterlab/coreutils';
import { httpGitRequest } from '../git';
import { stylesheet } from 'typestyle';
import List from '@material-ui/core/List';
import ListItem from '@material-ui/core/ListItem';
import ListItemText from '@material-ui/core/ListItemText';
import Typography from '@material-ui/core/Typography';
import CssBaseline from '@material-ui/core/CssBaseline';
import Divider from '@material-ui/core/Divider';
import { JupyterFrontEnd, ILabShell } from '@jupyterlab/application';
import { IDocumentManager } from '@jupyterlab/docmanager';
import { showErrorMessage } from '@jupyterlab/apputils';


interface Props {
<<<<<<< HEAD
  file: File,
  context: Context,
}

interface State {
  detachedComments: DetachedComment[],
  reviewComments: object[],
  fileName: string,
=======
  file: File;
}

interface State {
  detachedComments: object[];
  reviewComments: object[];
  fileName: string;
>>>>>>> e1cecca3
}

export interface Context {
  app: JupyterFrontEnd,
  labShell: ILabShell,
  docManager: IDocumentManager,

}

const localStyles = stylesheet({
  header: {
    borderBottom: 'var(--jp-border-width) solid var(--jp-border-color2)',
    fontWeight: 600,
    fontSize: 'var(--jp-ui-font-size0, 11px)',
    letterSpacing: '1px',
    margin: 0,
    padding: '8px 12px',
    textTransform: 'uppercase',
  },
  root: {
    backgroundColor: 'white',
  },
});

export class CommentsComponent extends React.Component<Props, State> {
  constructor(props: Props) {
    super(props);
    this.state = {
      reviewComments: [],
      detachedComments: [],
      fileName: this.props.file.filePath,
    };
    var context = props.context;
    //Track when the user switches to viewing a different file
    context.labShell.currentChanged.connect(() => {
        if (context.docManager.contextForWidget(context.labShell.currentWidget)) {
          console.log("Fetching comments for a different file");
          this.getDetachedComments();
        }
     });
  }

  async componentDidMount() {
    try {
      this.getDetachedComments();
    } catch (err) {
      console.warn('Unexpected error', err);
    }
  }

  componentDidUpdate(prevProps: Props) {
<<<<<<< HEAD
    console.log("componentDidUpdate()");
  }

  render() {
    //TODO (mkalil): render entire comment threads, not just top level comments
    const commentsList = this.state.detachedComments.map((comment) =>
        <div>
        <ListItem button>
          <ListItemText primary= {comment.text} />
        </ListItem>
        <Divider variant="inset" component="li"/>
        </div>
      );
    return (
      <div className = {localStyles.root}>
        <CssBaseline />
          <Typography color="primary" variant="h5" gutterBottom>
              Comments for {this.state.fileName}
          </Typography>
        <List>{commentsList}</List>
=======
    console.log('componentDidUpdate');
  }

  render() {
    const commentsList = this.state.detachedComments.map(commentJSON => (
      <li key={commentJSON['timestamp']}> {commentJSON['description']}</li>
    ));
    return (
      <div>
        <header className={localStyles.header}>
          {' '}
          Comments for {this.state.fileName}{' '}
        </header>
        <ul>{commentsList}</ul>
>>>>>>> e1cecca3
      </div>
    );
  }

  private async getDetachedComments() {
    const serverRoot = PageConfig.getOption('serverRoot');
    const context = this.props.context;
    var currWidget = context.labShell.currentWidget;
    var filePath = context.docManager.contextForWidget(currWidget).path;
    //Fetch detached comments
<<<<<<< HEAD
    httpGitRequest("detachedComments", "GET", filePath, serverRoot).then(response => response.json().then(data => {
          if (data) {
            if (data.error_message) {
              showErrorMessage("Git repository error", "The file: " + filePath + " is not stored in a Git repository");
            } else {
              let comments : Array<DetachedComment> = new Array<DetachedComment>();
              data.forEach(function(obj) {
                console.log(obj);
                const content = obj.comment;
                const hash = obj.hash;
                const children = obj.children;
                let comment : DetachedComment = {
                  author: content.author,
                  text: content.description,
                  timestamp: content.timestamp,
                  range: content.location.range,
                  hash: hash,
                };
                if (children) {
                  comment.children = children;
                }
                if (content.parent) {
                  comment.parent = parent;
                }
                comments.push(comment);
              });
              this.setState({detachedComments : comments, fileName: filePath});
            }
          }

    }));
=======
    httpGitRequest('detachedComments', 'GET', filePath, serverRoot).then(
      response =>
        response.json().then(comments => {
          comments.forEach(function(comment) {
            console.log(comment);
          });
          this.setState({ detachedComments: comments });
        })
    );
>>>>>>> e1cecca3
  }
}

export class CommentsWidget extends ReactWidget {
<<<<<<< HEAD
  constructor(private file : File, private context : Context) {
=======
  constructor(readonly file: File) {
>>>>>>> e1cecca3
    super();
    this.addClass('comments-widget');
  }

  render() {
    return <CommentsComponent file = {this.file} context = {this.context} />;
  }
}<|MERGE_RESOLUTION|>--- conflicted
+++ resolved
@@ -16,12 +16,8 @@
 
 import { ReactWidget } from '@jupyterlab/apputils';
 import * as React from 'react';
-<<<<<<< HEAD
-import { File } from '../service/file'
-import { DetachedComment } from '../service/comment'
-=======
 import { File } from '../service/file';
->>>>>>> e1cecca3
+import { DetachedComment } from '../service/comment';
 import { PageConfig } from '@jupyterlab/coreutils';
 import { httpGitRequest } from '../git';
 import { stylesheet } from 'typestyle';
@@ -37,7 +33,6 @@
 
 
 interface Props {
-<<<<<<< HEAD
   file: File,
   context: Context,
 }
@@ -46,15 +41,6 @@
   detachedComments: DetachedComment[],
   reviewComments: object[],
   fileName: string,
-=======
-  file: File;
-}
-
-interface State {
-  detachedComments: object[];
-  reviewComments: object[];
-  fileName: string;
->>>>>>> e1cecca3
 }
 
 export interface Context {
@@ -106,7 +92,6 @@
   }
 
   componentDidUpdate(prevProps: Props) {
-<<<<<<< HEAD
     console.log("componentDidUpdate()");
   }
 
@@ -127,22 +112,6 @@
               Comments for {this.state.fileName}
           </Typography>
         <List>{commentsList}</List>
-=======
-    console.log('componentDidUpdate');
-  }
-
-  render() {
-    const commentsList = this.state.detachedComments.map(commentJSON => (
-      <li key={commentJSON['timestamp']}> {commentJSON['description']}</li>
-    ));
-    return (
-      <div>
-        <header className={localStyles.header}>
-          {' '}
-          Comments for {this.state.fileName}{' '}
-        </header>
-        <ul>{commentsList}</ul>
->>>>>>> e1cecca3
       </div>
     );
   }
@@ -153,7 +122,6 @@
     var currWidget = context.labShell.currentWidget;
     var filePath = context.docManager.contextForWidget(currWidget).path;
     //Fetch detached comments
-<<<<<<< HEAD
     httpGitRequest("detachedComments", "GET", filePath, serverRoot).then(response => response.json().then(data => {
           if (data) {
             if (data.error_message) {
@@ -185,26 +153,11 @@
           }
 
     }));
-=======
-    httpGitRequest('detachedComments', 'GET', filePath, serverRoot).then(
-      response =>
-        response.json().then(comments => {
-          comments.forEach(function(comment) {
-            console.log(comment);
-          });
-          this.setState({ detachedComments: comments });
-        })
-    );
->>>>>>> e1cecca3
   }
 }
 
 export class CommentsWidget extends ReactWidget {
-<<<<<<< HEAD
   constructor(private file : File, private context : Context) {
-=======
-  constructor(readonly file: File) {
->>>>>>> e1cecca3
     super();
     this.addClass('comments-widget');
   }
