# Lint as: python3
"""Request handler classes for the extensions."""

import base64
import json
import re
import tornado.gen as gen
import os
import math

import json
import datetime

from collections import namedtuple
from notebook.base.handlers import APIHandler, app_log
from google.cloud import bigquery
from google.cloud.bigquery.enums import StandardSqlDataTypes, SqlTypeNames
from google.cloud.bigquery_v2.gapic.enums import Model

from jupyterlab_bigquery.version import VERSION

SCOPE = ("https://www.googleapis.com/auth/cloud-platform",)


def create_bigquery_client():
  return bigquery.Client()

def format_date(date):
  return date.isoformat().__str__()

def get_dataset_details(client, dataset_id):
  dataset = client.get_dataset(dataset_id)
  return {
      'details': {
          'id':
              "{}.{}".format(dataset.project, dataset.dataset_id),
          'name':
              dataset.dataset_id,
          'description':
              dataset.description,
          'labels': [
              "{}: {}".format(label, value)
              for label, value in dataset.labels.items()
          ] if dataset.labels else None,
          'date_created':
              format_date(dataset.created),
          'default_expiration':
              dataset.default_table_expiration_ms,
          'location':
              dataset.location,
          'last_modified':
              format_date(dataset.modified),
          'project':
              dataset.project,
          'link':
              dataset.self_link
      }
  }


def format_detail_field(formatted_schema, field, field_name):
  if field.field_type == 'RECORD':
    formatted_schema.append({
        'name': field_name + field.name,
        'type': 'RECORD',
        'description': field.description,
        'mode': field.mode
    })
    for sub_field in field.fields:
      format_detail_field(formatted_schema, sub_field,
                          field_name + field.name + '.')
  else:
    formatted_schema.append({
        'name': field_name + field.name,
        'type': field.field_type,
        'description': field.description,
        'mode': field.mode
    })


def format_detail_schema(schema):
  formatted_schema = []
  for field in schema:
    format_detail_field(formatted_schema, field, '')
  return formatted_schema


def get_table_details(client, table_id):
  table = client.get_table(table_id)
  return {
      'details': {
          'id':
              "{}.{}.{}".format(table.project, table.dataset_id,
                                table.table_id),
          'name':
              table.table_id,
          'description':
              table.description,
          'labels': [
              "{}: {}".format(label, value)
              for label, value in table.labels.items()
          ] if table.labels else None,
          'date_created':
              format_date(table.created),
          'expires':
              format_date(table.expires) if table.expires else None,
          'location':
              table.location,
          'last_modified':
              format_date(table.modified),
          'project':
              table.project,
          'dataset':
              table.dataset_id,
          'link':
              table.self_link,
          'num_rows':
              table.num_rows,
          'num_bytes':
              table.num_bytes,
          'schema':
              format_detail_schema(table.schema)
      }
  }


def format_preview_field(formatted_fields, field, field_name):
  if field.field_type == 'RECORD':
    if field.mode == 'REPEATED':
      formatted_fields.append(field.name)
    else:
      for record_entry in field.fields:
        format_preview_field(formatted_fields, record_entry,
                             field_name + field.name + ".")
  else:
    formatted_fields.append(field_name + field.name)


def format_preview_fields(schema):
  formatted_fields = []
  for field in schema:
    format_preview_field(formatted_fields, field, '')
  return formatted_fields


def format_preview_value(value):
  if value is None:
    return None
  elif isinstance(value, bytes):
    return base64.b64encode(value).__str__()[2:-1]
  elif isinstance(value, float):
    if value == float('inf'):
      return 'Infinity'
    elif value == float('-inf'):
      return '-Infinity'
    elif math.isnan(value):
      return 'NaN'
    else:
      return value
  elif isinstance(value, datetime.datetime):
    return json.dumps(value.strftime('%Y-%m-%d %H:%M:%S.%f %Z'))[1:-1]
  else:
    return value.__str__()


def get_table_preview(client, table_id):
  table = client.get_table(table_id)
  rows = client.list_rows(table, max_results=100)
  fields = rows.schema

  return {
      'fields': format_preview_fields(fields),
      'rows': format_preview_rows(rows, fields)
  }


def get_view_details(client, view_id):
  view = client.get_table(view_id)

  return {
      'details': {
          'id':
              "{}.{}.{}".format(view.project, view.dataset_id, view.table_id),
          'query':
              view.view_query,
          'name':
              view.table_id,
          'description':
              view.description,
          'labels': [
              "{}: {}".format(label, value)
              for label, value in view.labels.items()
          ] if view.labels else None,
          'date_created':
              format_date(view.created),
          'last_modified':
              format_date(view.modified),
          'expires':
              format_date(view.expires) if view.expires else None,
          'project':
              view.project,
          'dataset':
              view.dataset_id,
          'link':
              view.self_link,
          'schema':
              format_detail_schema(view.schema),
          'legacy_sql':
              'true' if view.view_use_legacy_sql else 'false'
      }
  }


def get_model_details(client, model_id):
  model = client.get_model(model_id)
  return {
      'details': {
          'id':
              "{}.{}.{}".format(model.project, model.dataset_id,
                                model.model_id),
          'name':
              model.model_id,
          'description':
              model.description,
          'labels': [
              "{}: {}".format(label, value)
              for label, value in model.labels.items()
          ] if model.labels else None,
          'date_created':
<<<<<<< HEAD
              json.dumps(model.created.strftime('%b %e, %G, %l:%M:%S %p'))
              [1:-1],
          'last_modified':
              json.dumps(model.modified.strftime('%b %e, %G, %l:%M:%S %p'))
              [1:-1],
          'expires':
              json.dumps(model.expires.strftime('%b %e, %G, %l:%M:%S %p'))[1:-1]
              if model.expires else None,
=======
              format_date(model.created),
          'last_modified':
              format_date(model.modified),
          'expires':
              format_date(model.expires) if model.expires else None,
>>>>>>> 1bf8543e
          'location':
              model.location,
          'model_type':
              Model.ModelType(model.model_type).name,
          'schema_labels': [
              {'name': label_col.name, 'type': SqlTypeNames[StandardSqlDataTypes(label_col.type.type_kind).name].name} for label_col in model.label_columns
          ],
          'feature_columns': [
              {'name': feat_col.name, 'type': SqlTypeNames[StandardSqlDataTypes(feat_col.type.type_kind).name].name} for feat_col in model.feature_columns
          ]
      }
  }

def format_preview_rows(rows, fields):
  formatted_rows = []
  for row in rows:
    formatted_row = []
    for i in range(len(fields)):
      check_repeated(row[i], fields[i], formatted_row)
    formatted_rows.append(formatted_row)
  return formatted_rows


def check_repeated(value, field, formatted_row):
  if field.mode == 'REPEATED':
    formatted_row.append(json.dumps(value, default=format_preview_value))
  else:
    handle_records(value, field, formatted_row)


def handle_records(value, field, formatted_row):
  if field.field_type == 'RECORD':
    if value is None:
      for sub_field in field.fields:
        handle_records(None, sub_field, formatted_row)
    else:
      for sub_field in field.fields:
        if value[sub_field.name]:
          check_repeated(value[sub_field.name], sub_field, formatted_row)
        else:
          handle_records(None, sub_field, formatted_row)
  else:
    formatted_row.append(format_preview_value(value))


class DatasetDetailsHandler(APIHandler):
  """Handles requests for dataset metadata."""
  bigquery_client = None

  @gen.coroutine
  def post(self, *args, **kwargs):
    try:
      self.bigquery_client = create_bigquery_client()
      post_body = self.get_json_body()

      self.finish(
          get_dataset_details(self.bigquery_client, post_body['datasetId']))

    except Exception as e:
      app_log.exception(str(e))
      self.set_status(500, str(e))
      self.finish({'error': {'message': str(e)}})


class TableDetailsHandler(APIHandler):
  """Handles requests for table metadata."""
  bigquery_client = None

  def post(self, *args, **kwargs):
    try:
      self.bigquery_client = create_bigquery_client()
      post_body = self.get_json_body()

      self.finish(get_table_details(self.bigquery_client, post_body['tableId']))

    except Exception as e:
      app_log.exception(str(e))
      self.set_status(500, str(e))
      self.finish({'error': {'message': str(e)}})


class TablePreviewHandler(APIHandler):
  """"Handles request for table preview."""
  bigquery_client = None

  @gen.coroutine
  def post(self, *args, **kwargs):
    try:
      self.bigquery_client = create_bigquery_client()
      post_body = self.get_json_body()

      self.finish(get_table_preview(self.bigquery_client, post_body['tableId']))

    except Exception as e:
      app_log.exception(str(e))
      self.set_status(500, str(e))
      self.finish({'error': {'message': str(e)}})


class ViewDetailsHandler(APIHandler):
  """Handles requests for view details."""
  bigquery_client = None

  @gen.coroutine
  def post(self, *args, **kwargs):
    try:
      self.bigquery_client = create_bigquery_client()
      post_body = self.get_json_body()

      self.finish(get_view_details(self.bigquery_client, post_body['viewId']))

    except Exception as e:
      app_log.exception(str(e))
      self.set_status(500, str(e))
      self.finish({'error': {'message': str(e)}})


class ModelDetailsHandler(APIHandler):
  """Handles requests for model metadata."""
  bigquery_client = None

  @gen.coroutine
  def post(self, *args, **kwargs):
    try:
      self.bigquery_client = create_bigquery_client()
      post_body = self.get_json_body()

      self.finish(get_model_details(self.bigquery_client, post_body['modelId']))

    except Exception as e:
      app_log.exception(str(e))
      self.set_status(500, str(e))
      self.finish({'error': {'message': str(e)}})<|MERGE_RESOLUTION|>--- conflicted
+++ resolved
@@ -227,22 +227,11 @@
               for label, value in model.labels.items()
           ] if model.labels else None,
           'date_created':
-<<<<<<< HEAD
-              json.dumps(model.created.strftime('%b %e, %G, %l:%M:%S %p'))
-              [1:-1],
-          'last_modified':
-              json.dumps(model.modified.strftime('%b %e, %G, %l:%M:%S %p'))
-              [1:-1],
-          'expires':
-              json.dumps(model.expires.strftime('%b %e, %G, %l:%M:%S %p'))[1:-1]
-              if model.expires else None,
-=======
               format_date(model.created),
           'last_modified':
               format_date(model.modified),
           'expires':
               format_date(model.expires) if model.expires else None,
->>>>>>> 1bf8543e
           'location':
               model.location,
           'model_type':
