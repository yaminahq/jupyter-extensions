--- conflicted
+++ resolved
@@ -51,16 +51,5 @@
       }
       yield (response)
 
-<<<<<<< HEAD
-=======
-    for df in en.to_dataframe_iterable():
-      response = {
-          'content': df.to_json(orient='values'),
-          'labels': json.dumps(df.columns.to_list()),
-          'bytesProcessed': json.dumps(total_bytes_processed),
-      }
-      yield (response)
-
->>>>>>> 12fd3a2b
   def cancel(self, job):
     job.cancel()