--- conflicted
+++ resolved
@@ -4,24 +4,11 @@
 import { JupyterFrontEnd } from '@jupyterlab/application';
 // import { Contents } from '@jupyterlab/services';
 
-<<<<<<< HEAD
-import { ReduxReactWidget } from '../../utils/ReduxReactWidget';
+import { ReduxReactWidget } from '../../utils/widgetManager/redux_react_widget';
 import { ListProjectsService } from './service/list_items';
-import { WidgetManager } from '../../utils/widget_manager';
+import { WidgetManager } from '../../utils/widgetManager/widget_manager';
 import ListItemsPanel from './list_tree_panel';
 // import { IIterator, ArrayIterator, find } from '@phosphor/algorithm';
-=======
-import { ListProjectsService, Projects } from './service/list_items';
-import { ListProjectItem } from './list_tree_item';
-import { WidgetManager } from '../../utils/widgetManager/widget_manager';
-import { QueryEditorTabWidget } from '../query_editor/query_editor_tab/query_editor_tab_widget';
-
-interface Props {
-  listProjectsService: ListProjectsService;
-  isVisible: boolean;
-  context: Context;
-}
->>>>>>> 4912a382
 
 export interface Context {
   app: JupyterFrontEnd;
