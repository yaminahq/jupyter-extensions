--- conflicted
+++ resolved
@@ -1,6 +1,3 @@
-<<<<<<< HEAD
-import { LinearProgress, Button, Portal } from '@material-ui/core';
-=======
 import {
   LinearProgress,
   Button,
@@ -8,7 +5,6 @@
   IconButton,
   Tooltip,
 } from '@material-ui/core';
->>>>>>> 1bf8543e
 import AddIcon from '@material-ui/icons/Add';
 import RefreshIcon from '@material-ui/icons/Refresh';
 import * as csstips from 'csstips';
@@ -83,10 +79,6 @@
     flexDirection: 'row',
     display: 'flex',
     justifyContent: 'space-between',
-<<<<<<< HEAD
-    flexWrap: 'wrap',
-=======
->>>>>>> 1bf8543e
   },
   resources: {
     borderBottom: 'var(--jp-border-width) solid var(--jp-border-color2)',
@@ -105,10 +97,6 @@
     textTransform: 'uppercase',
     display: 'flex',
     flexDirection: 'row',
-<<<<<<< HEAD
-    flexWrap: 'wrap',
-=======
->>>>>>> 1bf8543e
     marginBottom: '8px',
   },
   search: {
@@ -118,8 +106,6 @@
     flexGrow: 1,
     display: 'flex',
     justifyContent: 'flex-end',
-<<<<<<< HEAD
-=======
     whiteSpace: 'nowrap',
     overflow: 'hidden',
   },
@@ -135,7 +121,6 @@
     textTransform: 'initial',
     overflow: 'hidden',
     textOverflow: 'ellipsis',
->>>>>>> 1bf8543e
   },
   editQueryButton: {
     margin: 'auto',
@@ -147,11 +132,6 @@
     flexGrow: 0,
     padding: 0,
     minWidth: 0,
-  },
-  pinProjectsButton: {
-    margin: 'auto',
-    flexGrow: 0,
-    padding: 0,
   },
   list: {
     margin: 0,
@@ -198,20 +178,6 @@
     flexDirection: 'row',
     alignItems: 'center',
   },
-<<<<<<< HEAD
-  buttonWithIcon: {
-    flexDirection: 'row',
-    display: 'flex',
-    alignItems: 'center',
-  },
-  buttonLabel: {
-    fontWeight: 400,
-    fontFamily: 'var(--jp-ui-font-family)',
-    fontSize: 'var(--jp-ui-font-size1)',
-    textTransform: 'initial',
-  },
-=======
->>>>>>> 1bf8543e
 });
 
 class ListItemsPanel extends React.Component<Props, State> {
@@ -372,28 +338,6 @@
           <CustomSnackbar open={snackbar.open} message={snackbar.message} />
         </Portal>
         <header className={localStyles.header}>
-<<<<<<< HEAD
-          BigQuery Extension
-          <div className={localStyles.buttonContainer}>
-            <Button
-              style={{ color: COLORS.blue }}
-              size="small"
-              variant="outlined"
-              className={localStyles.editQueryButton}
-              onClick={() => {
-                const queryId = generateQueryId();
-                WidgetManager.getInstance().launchWidget(
-                  QueryEditorTabWidget,
-                  'main',
-                  queryId,
-                  undefined,
-                  [queryId, undefined]
-                );
-              }}
-            >
-              <div className={localStyles.buttonLabel}>Open SQL editor</div>
-            </Button>
-=======
           <div>BigQuery Extension</div>
           <div className={localStyles.buttonContainer}>
             <Tooltip title="Open SQL editor">
@@ -416,24 +360,12 @@
                 <div className={localStyles.buttonLabel}>Open SQL editor</div>
               </Button>
             </Tooltip>
->>>>>>> 1bf8543e
           </div>
         </header>
         <div className={localStyles.resources}>
           <div className={localStyles.resourcesTitle}>
             <div>Resources</div>
             <div className={localStyles.buttonContainer}>
-<<<<<<< HEAD
-              <Button
-                size="small"
-                variant="outlined"
-                className={localStyles.pinProjectsButton}
-                onClick={this.handleOpenPinProject}
-                startIcon={<AddIcon />}
-              >
-                <div className={localStyles.buttonLabel}>Pin project</div>
-              </Button>
-=======
               <Tooltip title="Refresh">
                 <IconButton
                   size="small"
@@ -456,7 +388,6 @@
                   <div className={localStyles.buttonLabel}>Pin project</div>
                 </Button>
               </Tooltip>
->>>>>>> 1bf8543e
             </div>
           </div>
           <div
@@ -474,16 +405,7 @@
           ) : (
             <ul className={localStyles.list}>
               <div className={localStyles.resourceTree}>
-<<<<<<< HEAD
-                <ListProjectItem
-                  context={this.props.context}
-                  listDatasetsService={this.props.listDatasetsService}
-                  listTablesService={this.props.listTablesService}
-                  listModelsService={this.props.listModelsService}
-                />
-=======
                 <ListProjectItem context={this.props.context} />
->>>>>>> 1bf8543e
               </div>
               <div className={showSearchResults}>
                 {isLoadingSearch ? (
