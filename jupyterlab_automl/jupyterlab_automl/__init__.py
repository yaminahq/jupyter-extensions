--- conflicted
+++ resolved
@@ -26,9 +26,5 @@
     app_handlers.append((url_path_join(gcp_v1_endpoint, route), handler))
   app.add_handlers(
       host_pattern,
-<<<<<<< HEAD
-      [(url_path_join(gcp_v1_endpoint, k), v) for (k, v) in handlers.items()],
-=======
       app_handlers,
->>>>>>> c61658ac
   )