--- conflicted
+++ resolved
@@ -99,25 +99,6 @@
     return cls._instance
 
   def get_models(self):
-<<<<<<< HEAD
-    models = []
-    for model in self._model_client.list_models(parent=self._parent).models:
-      model_type = 'OTHER'
-      if 'image' in model.metadata_schema_uri:
-        model_type = 'IMAGE'
-      elif 'tables' in model.metadata_schema_uri:
-        model_type = 'TABLE'
-      models.append({
-          "id": model.name,
-          "displayName": model.display_name,
-          "pipelineId": model.training_pipeline,
-          "createTime": get_milli_time(model.create_time),
-          "updateTime": get_milli_time(model.update_time),
-          "etag": model.etag,
-          "modelType": model_type
-      })
-    return models
-=======
     models = self._model_client.list_models(parent=self._parent).models
     return [
       {
@@ -130,7 +111,6 @@
             "modelType": parse_model_type(model)
         } for model in models
     ]
->>>>>>> 932da458
 
   def _get_feature_importance(self, model_explanation):
     features = model_explanation["meanAttributions"][0][
@@ -168,24 +148,6 @@
     return metrics
 
   def get_model_evaluation(self, model_id):
-<<<<<<< HEAD
-    optional_fields = ["auPrc", "auRoc", "logLoss"]
-    gcp_eval = self._model_client.list_model_evaluations(
-        parent=model_id).model_evaluations[0]
-    evaluation = json_format.MessageToDict(gcp_eval._pb)
-    metrics = evaluation["metrics"]
-    model_eval = {
-        "confidenceMetrics":
-            self._get_confidence_metrics(metrics["confidenceMetrics"]),
-        "createTime":
-            get_milli_time(gcp_eval.create_time),
-        "confusionMatrix":
-            self._get_confusion_matrix(metrics['confusionMatrix'])
-    }
-    if "modelExplanation" in evaluation:
-      model_eval["featureImportance"] = self._get_feature_importance(
-          evaluation["modelExplanation"])
-=======
     optional_fields = ["auPrc", "auRoc", "logLoss", "rootMeanSquaredLogError", "rSquared", "meanAbsolutePercentageError", "rootMeanSquaredError", "meanAbsoluteError"]
     gcp_eval = self._model_client.list_model_evaluations(parent=model_id).model_evaluations[0]
     evaluation = json_format.MessageToDict(gcp_eval._pb)
@@ -199,7 +161,6 @@
       model_eval["confusionMatrix"] = self._get_confusion_matrix(metrics['confusionMatrix'])
     if "confidenceMetrics" in metrics:
       model_eval["confidenceMetrics"] = self._get_confidence_metrics(metrics["confidenceMetrics"])
->>>>>>> 932da458
     for field in optional_fields:
       model_eval[field] = metrics.get(field, None)
     return model_eval
