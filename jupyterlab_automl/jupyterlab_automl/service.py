"""Services for AutoML extension that get reponses from the uCAIP API"""

import base64
import glob
import hashlib
import time
import uuid
import os
import pandas as pd
import re
from enum import Enum
from google.cloud import aiplatform_v1alpha1, bigquery, exceptions, storage
from google.protobuf.struct_pb2 import Value
from google.protobuf import json_format
from googleapiclient.discovery import build
from gcp_jupyterlab_shared.handlers import AuthProvider

# TODO: Add ability to programatically set region
API_ENDPOINT = "us-central1-aiplatform.googleapis.com"
PREDICTION_ENDPOINT = "us-central1-prediction-aiplatform.googleapis.com"
TABLES_METADATA_SCHEMA = "gs://google-cloud-aiplatform/schema/dataset/metadata/tables_1.0.0.yaml"


def get_milli_time(dt):
  return dt.timestamp() * 1000


def parse_dataset_type(dataset):
  key = "aiplatform.googleapis.com/dataset_metadata_schema"
  for dt in DatasetType:
    if dt.value == dict(dataset.labels)[key]:
      return dt
  return DatasetType.OTHER


def parse_model_type(model):
  for mt in ModelType:
    if mt.value.lower() in model.metadata_schema_uri:
      return mt.value
  return ModelType.OTHER.value


class ModelFramework(Enum):
  SKLEARN_CPU_0_20 = "sklearn-cpu.0-20"
  SKLEARN_CPU_0_22 = "sklearn-cpu.0-22"
  TF_CPU_1_15 = "tf-cpu.1-15"
  TF_GPU_1_15 = "tf-gpu.1-15"
  TF_CPU_2_1 = "tf2-cpu.2-1"
  TF_GPU_2_1 = "tf2-gpu.2-1"
  XGBOOST_CPU_0_82 = "xgboost-cpu.0-82"
  XGBOOST_CPU_0_90 = "xgboost-cpu.0-90"


class ModelType(Enum):
  OTHER = "OTHER"
  TABLE = "TABLE"
  IMAGE = "IMAGE"


class DatasetType(Enum):
  OTHER = "OTHER"
  TABLE = "TABLE"
  IMAGE = "IMAGE"


class ManagementService:
  """Provides an authenicated Service Management Client"""

  _instance = None

  @classmethod
  def get(cls):
    if not cls._instance:
      cls._instance = ManagementService()
    return cls._instance

  def get_managed_services(self):
    consumer_id = "project:" + AuthProvider.get().project
    service = build("servicemanagement", "v1").services()
    request = service.list(consumerId=consumer_id)
    return request.execute()

  def get_project(self):
    return AuthProvider.get().project


class AutoMLService:
  """Provides an authenticated AutoML Client and project info"""

  _instance = None

  def __init__(self):
    client_options = {"api_endpoint": API_ENDPOINT}
    self._dataset_client = aiplatform_v1alpha1.DatasetServiceClient(
        client_options=client_options)
    self._model_client = aiplatform_v1alpha1.ModelServiceClient(
        client_options=client_options)
    self._pipeline_client = aiplatform_v1alpha1.PipelineServiceClient(
        client_options=client_options)
    self._bigquery_client = bigquery.Client()
    self._endpoint_client = aiplatform_v1alpha1.EndpointServiceClient(
        client_options=client_options)
    self._prediction_client = aiplatform_v1alpha1.PredictionServiceClient(
        client_options={"api_endpoint": PREDICTION_ENDPOINT})
    self._gcs_client = storage.Client()
    self._project = AuthProvider.get().project
    self._parent = "projects/{}/locations/us-central1".format(self._project)
    self._gcs_bucket = "jupyterlab-ucaip-data-{}".format(
        hashlib.md5(self._project.encode('utf-8')).hexdigest())

  @property
  def dataset_client(self):
    return self._dataset_client

  @property
  def model_client(self):
    return self._model_client

  @classmethod
  def get(cls):
    if not cls._instance:
      cls._instance = AutoMLService()
    return cls._instance

  def get_models(self):
    response = self._model_client.list_models(parent=self._parent).models
    models = []
    for model in response:
      json_formatted = json_format.MessageToDict(model._pb)
      models.append({
          "id": model.name,
          "displayName": model.display_name,
          "pipelineId": model.training_pipeline,
          "createTime": get_milli_time(model.create_time),
          "updateTime": get_milli_time(model.update_time),
          "etag": model.etag,
          "modelType": parse_model_type(model),
          "inputs": json_formatted.get("explanationSpec", {}).get("metadata", {}).get("inputs"),
          "deployedModels": json_formatted.get("deployedModels"),
      })
    return models

  def _build_feature_importance(self, model_explanation):
    features = model_explanation["meanAttributions"][0][
        "featureAttributions"].items()
    return [{
        "name": key,
        "Percentage": round(val * 100, 3),
    } for key, val in features]

  def _build_confusion_matrix(self, confusion_matrix):
    rows = confusion_matrix["rows"]
    titles = []
    for column in confusion_matrix["annotationSpecs"]:
      titles.append(column["displayName"])
    rows.insert(0, titles)
    return rows

  def _build_confidence_metrics(self, confidence_metrics):
    labels = [
        "confidenceThreshold", "f1Score", "f1ScoreAt1", "precision",
        "precisionAt1", "recall", "recallAt1", "trueNegativeCount",
        "truePositiveCount", "falseNegativeCount", "falsePositiveCount",
        "falsePositiveRate", "falsePositiveRateAt1"
    ]
    metrics = []
    for confidence_metric in confidence_metrics:
      metric = {}
      for label in labels:
        metric[label] = confidence_metric.get(label, "NaN")
      metric["confidenceThreshold"] = confidence_metric.get(
          "confidenceThreshold", 0.0) * 100
      metrics.append(metric)
    return metrics

  def _build_model_evaluation(self, raw_eval):
    evaluation = json_format.MessageToDict(raw_eval._pb)

    optional_fields = [
        "auPrc", "auRoc", "logLoss", "rootMeanSquaredLogError", "rSquared",
        "meanAbsolutePercentageError", "rootMeanSquaredError",
        "meanAbsoluteError"
    ]

    metrics = evaluation["metrics"]
    model_eval = {"createTime": get_milli_time(raw_eval.create_time)}
    if "modelExplanation" in evaluation:
      model_eval["featureImportance"] = self._build_feature_importance(
          evaluation["modelExplanation"])
    if "confusionMatrix" in metrics:
      model_eval["confusionMatrix"] = self._build_confusion_matrix(
          metrics['confusionMatrix'])
    if "confidenceMetrics" in metrics:
      model_eval["confidenceMetrics"] = self._build_confidence_metrics(
          metrics["confidenceMetrics"])
    for field in optional_fields:
      model_eval[field] = metrics.get(field)
    return model_eval

  def get_model_evaluation(self, model_id):
    raw_eval = self._model_client.list_model_evaluations(
        parent=model_id).model_evaluations[0]

    return self._build_model_evaluation(raw_eval)

  def _build_feature_transformations(self, response):
    transformations = []
    for column in response:
      for data_type in column.keys():
        transformations.append({
            "dataType": data_type.capitalize(),
            "columnName": column[data_type]["columnName"]
        })
    return transformations

  def _build_training_pipeline(self, pipeline):
    optional_fields = [
        "targetColumn", "predictionType", "optimizationObjective",
        "budgetMilliNodeHours", "trainBudgetMilliNodeHours"
    ]
    training_task_inputs = json_format.MessageToDict(
        pipeline._pb.training_task_inputs)
    objective = "unknown"

    # Detect training model type from gcs uri
    for ob in ["tables", "image_classification", "image_object_detection"]:
      if ob in pipeline.training_task_definition:
        objective = ob
        break

    end_time = pipeline.end_time.timestamp() if pipeline.end_time else int(
        time.time())

    training_pipeline = {
        "id": pipeline.name,
        "displayName": pipeline.display_name,
        "createTime": get_milli_time(pipeline.create_time),
        "updateTime": get_milli_time(pipeline.update_time),
        "elapsedTime": end_time - pipeline.start_time.timestamp(),
        "datasetId": pipeline.input_data_config.dataset_id,
        "state": pipeline.state.name.split("_")[-1],
        "error": pipeline.error.message,
        "objective": objective
    }
    if "transformations" in training_task_inputs:
      transformation_options = self._build_feature_transformations(
          training_task_inputs["transformations"])
      training_pipeline["transformationOptions"] = transformation_options
    for field in optional_fields:
      training_pipeline[field] = training_task_inputs.get(field)
    return training_pipeline

  def get_pipeline(self, pipeline_id):
    pipeline = self._pipeline_client.get_training_pipeline(name=pipeline_id)
    return self._build_training_pipeline(pipeline)

  def get_training_pipelines(self):
    pipelines = []
    for pipeline in self._pipeline_client.list_training_pipelines(
        parent=self._parent):
      pipelines.append(self._build_training_pipeline(pipeline))

    return pipelines

  def get_datasets(self):
    datasets = []
    dataset_list = self._dataset_client.list_datasets(
        parent=self._parent).datasets
    for dataset in dataset_list:
      dataset_type = parse_dataset_type(dataset)
      if dataset_type != DatasetType.OTHER:
        datasets.append({
            "id": dataset.name,
            "displayName": dataset.display_name,
            "createTime": get_milli_time(dataset.create_time),
            "updateTime": get_milli_time(dataset.update_time),
            "datasetType": dataset_type.value,
            "etag": dataset.etag,
            "metadata": json_format.MessageToDict(dataset._pb.metadata),
        })
    return datasets

  def get_table_specs(self, dataset_id):
    return []

  def create_dataset(self, display_name, gcs_uri=None, bigquery_uri=None):
    input_config = {}

    if not display_name:
      raise ValueError("Display name must not be empty")

    if gcs_uri:
      input_config["gcsSource"] = {"uri": [gcs_uri]}
    elif bigquery_uri:
      input_config["bigquerySource"] = {"uri": bigquery_uri}
    else:
      raise ValueError("Must provide either gcs uri or bigquery uri")

    ds = aiplatform_v1alpha1.Dataset(display_name=display_name,
                                     metadata_schema_uri=TABLES_METADATA_SCHEMA,
                                     metadata={"inputConfig": input_config})

    created = self._dataset_client.create_dataset(parent=self._parent,
                                                  dataset=ds).result()
    return created

  def _get_gcs_bucket(self):
    try:
      return self._gcs_client.create_bucket(self._gcs_bucket)
    except exceptions.Conflict:
      # Bucket already exists
      return self._gcs_client.bucket(self._gcs_bucket)

  def create_dataset_from_file(self, display_name, file_name, file_data):
    bucket = self._get_gcs_bucket()
    key = "{}-{}".format(str(uuid.uuid4()), file_name)
    # Possible improvement: prepend md5 hash of file instead of uuid to
    # skip uploading the same existing file
    decoded = base64.decodebytes(file_data.encode("ascii"))
    bucket.blob(key).upload_from_string(decoded)
    return self.create_dataset(display_name,
                               gcs_uri="gs://{}/{}".format(
                                   self._gcs_bucket, key))

  def create_dataset_from_dataframe(self, display_name, df):
    bucket = self._get_gcs_bucket()
    key = "{}-{}".format(str(uuid.uuid4()), "dataframe")
    data = df.to_csv().encode("utf-8")
    bucket.blob(key).upload_from_string(data)
    return self.create_dataset(display_name,
                               gcs_uri="gs://{}/{}".format(
                                   self._gcs_bucket, key))

  def _gcs_to_dataframe(self, uris):
    return pd.concat((pd.read_csv(uri) for uri in uris),
                     ignore_index=True)

  def _export_bigquery_dataset(self, uri):
    _, project, dataset_id, table_id = re.split("://|:|\.", uri) #Split by ://, : or .
    tmp_name = "tmp/{}-{}-{}".format(str(uuid.uuid4()), dataset_id, table_id)
    destination_uri = "gs://{}/{}".format(self._get_gcs_bucket().name, tmp_name)
    dataset_ref = bigquery.DatasetReference(project, dataset_id)
    table_ref = dataset_ref.table(table_id)
    dataset = self._bigquery_client.get_dataset(dataset_ref)

    extract_job = self._bigquery_client.extract_table(
        table_ref,
        destination_uri,
        # Location must match that of the source table.
        location=dataset.location,
    )
    exported = extract_job.result()
    return exported.destination_uris

  def export_dataset(self, dataset_id):
    dataset = self._dataset_client.get_dataset(name=dataset_id)
    if parse_dataset_type(dataset) != DatasetType.TABLE:
      raise ValueError("Dataset provided is not a tables dataset")
    inputConfig = json_format.MessageToDict(dataset._pb.metadata).get(
        "inputConfig", {})
    if "gcsSource" in inputConfig:
      return self._gcs_to_dataframe(inputConfig["gcsSource"]["uri"])
    elif "bigquerySource" in inputConfig:
      tmp_uris = self._export_bigquery_dataset(
          inputConfig["bigquerySource"]["uri"])
      df = self._gcs_to_dataframe(tmp_uris)
      # Delete temp csvs
      for uri in tmp_uris:
        blob = storage.blob.Blob.from_string(uri)
        blob.delete(self._gcs_client)
      return df
    else:
      raise NotImplementedError("Export not implemented for this dataset")
<<<<<<< HEAD
  
  def _get_model(self, model_id):
    return self._model_client.get_model(name=model_id)
  
  def create_endpoint(self, name):
    display_name = "ucaip-extension/" + name
    endpoint = {"display_name": display_name}
    return self._endpoint_client.create_endpoint(parent=self._parent, endpoint=endpoint).result()
  
  def delete_endpoint(self, endpoint_id):
    self._endpoint_client.delete_endpoint(name=endpoint_id).result()

  def _build_endpoint(self, deployed_model_id, endpoint):
    return {
        "deployedModelId": deployed_model_id,
        "id": endpoint.name,
        "displayName": endpoint.display_name,
        "models": len(endpoint.deployed_models),
        "updateTime": get_milli_time(endpoint.update_time),
    }

  def get_endpoints(self, model_id):
    model = self._get_model(model_id)
    endpoints = []
    if model.deployed_models:
      for deployed_model in model.deployed_models:
        endpoint = self._endpoint_client.get_endpoint(name=deployed_model.endpoint)
        built = self._build_endpoint(deployed_model.deployed_model_id, endpoint)
        endpoints.append(built)
    return endpoints

  def check_deploying(self, model_name):
    endpoints = self._endpoint_client.list_endpoints(parent=self._parent).endpoints
    name = "ucaip-extension/" + model_name
    filtered = filter(lambda x: name == x.display_name, endpoints)
    filtered = list(filtered)
    if len(filtered) > 0:
      return [self._build_endpoint("None", filtered[0])]
    return []

  def deploy_model(self, model_id, machine_type="n1-standard-2", endpoint_id=None):
    model = self._get_model(model_id)
    if not endpoint_id:
      endpoint_id = self.create_endpoint(model.display_name).name
    traffic_split = {"0": 100}
    machine_spec = {"machine_type": machine_type}
    dedicated_resources = {"machine_spec": machine_spec, "min_replica_count": 1}
    deployed_model = {"model": model_id, "display_name": model.display_name, "dedicated_resources": dedicated_resources}
    self._endpoint_client.deploy_model(endpoint=endpoint_id, deployed_model=deployed_model, traffic_split=traffic_split)

  def undeploy_model(self, deployed_model_id, endpoint_id):
    try:
      self._endpoint_client.undeploy_model(endpoint=endpoint_id, deployed_model_id=deployed_model_id).result()
    except:
      print('TypeError when undeploying model. Known error. Fixed in later versions of the API.')

  def predict_tables(self, endpoint_id, instance):
    parameters_dict = {}
    parameters = json_format.ParseDict(parameters_dict, Value())
    instances_list = [instance]
    instances = [json_format.ParseDict(s, Value()) for s in instances_list]
    response = self._prediction_client.predict(endpoint=endpoint_id, parameters=parameters, instances=instances)
    return json_format.MessageToDict(response._pb.predictions[0])
=======

  def _copy_local_directory_to_gcs(self, local_path, bucket, gcs_path):
    if not os.path.isdir(local_path):
      raise ValueError("{} is not a valid directory".format(
          os.path.abspath(local_path)))
    for local_file in glob.glob(local_path + '/**', recursive=True):
      if not os.path.isfile(local_file):
        continue
      remote_path = os.path.join(gcs_path, local_file[1 + len(local_path):])
      blob = bucket.blob(remote_path)
      blob.upload_from_filename(local_file)

  def import_saved_model(self,
                         display_name,
                         model_path,
                         framework):
    # Strip out non alphanumeric chars of model name and prepend uuid
    name = "{}-{}".format(re.sub(r'\W+', '', display_name), str(uuid.uuid4()))
    key = "models/" + name
    bucket = self._get_gcs_bucket()

    # Upload model artifacts to GCS
    self._copy_local_directory_to_gcs(model_path, bucket, key)

    # https://pantheon.corp.google.com/gcr/images/cloud-aiplatform/GLOBAL/prediction?gcrImageListsize=30
    if not isinstance(framework, str):
      framework = framework.value

    container_spec = aiplatform_v1alpha1.ModelContainerSpec(
        image_uri="gcr.io/cloud-aiplatform/prediction/{}:latest".format(
            framework))
    model = aiplatform_v1alpha1.Model(display_name=display_name,
                                      artifact_uri="gs://{}/{}".format(
                                          bucket.name, key),
                                      container_spec=container_spec)
    return self._model_client.upload_model(parent=self._parent,
                                           model=model)
>>>>>>> 557cb338
<|MERGE_RESOLUTION|>--- conflicted
+++ resolved
@@ -371,7 +371,6 @@
       return df
     else:
       raise NotImplementedError("Export not implemented for this dataset")
-<<<<<<< HEAD
   
   def _get_model(self, model_id):
     return self._model_client.get_model(name=model_id)
@@ -435,7 +434,6 @@
     instances = [json_format.ParseDict(s, Value()) for s in instances_list]
     response = self._prediction_client.predict(endpoint=endpoint_id, parameters=parameters, instances=instances)
     return json_format.MessageToDict(response._pb.predictions[0])
-=======
 
   def _copy_local_directory_to_gcs(self, local_path, bucket, gcs_path):
     if not os.path.isdir(local_path):
@@ -472,5 +470,4 @@
                                           bucket.name, key),
                                       container_spec=container_spec)
     return self._model_client.upload_model(parent=self._parent,
-                                           model=model)
->>>>>>> 557cb338
+                                           model=model)