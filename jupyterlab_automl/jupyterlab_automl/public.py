from jupyterlab_automl.service import AutoMLService, ModelFramework
import pandas as pd


def list_datasets():
  return AutoMLService.get().get_datasets()

def list_models():
  return AutoMLService.get().get_models()

<<<<<<< HEAD
def create_dataset_from_dataframe(display_name, df):
  return AutoMLService.get().create_dataset_from_dataframe(display_name, df)

def export_dataset(dataset_id):
  return AutoMLService.get().export_dataset(dataset_id)

def predict(endpoint_id, instance):
  return AutoMLService.get().predict_tables(endpoint_id, instance)
=======

def create_dataset_from_dataframe(display_name: str, df: pd.DataFrame):
  return AutoMLService.get().create_dataset_from_dataframe(display_name, df)


def export_dataset(dataset_id: str):
  return AutoMLService.get().export_dataset(dataset_id)


def import_saved_model(display_name: str, model_path: str,
                       framework: ModelFramework):
  return AutoMLService.get().import_saved_model(display_name, model_path,
                                                framework)
>>>>>>> 557cb338
<|MERGE_RESOLUTION|>--- conflicted
+++ resolved
@@ -5,19 +5,10 @@
 def list_datasets():
   return AutoMLService.get().get_datasets()
 
+
 def list_models():
   return AutoMLService.get().get_models()
 
-<<<<<<< HEAD
-def create_dataset_from_dataframe(display_name, df):
-  return AutoMLService.get().create_dataset_from_dataframe(display_name, df)
-
-def export_dataset(dataset_id):
-  return AutoMLService.get().export_dataset(dataset_id)
-
-def predict(endpoint_id, instance):
-  return AutoMLService.get().predict_tables(endpoint_id, instance)
-=======
 
 def create_dataset_from_dataframe(display_name: str, df: pd.DataFrame):
   return AutoMLService.get().create_dataset_from_dataframe(display_name, df)
@@ -31,4 +22,7 @@
                        framework: ModelFramework):
   return AutoMLService.get().import_saved_model(display_name, model_path,
                                                 framework)
->>>>>>> 557cb338
+
+
+def predict(endpoint_id: str, instance: object):
+  return AutoMLService.get().predict_tables(endpoint_id, instance)