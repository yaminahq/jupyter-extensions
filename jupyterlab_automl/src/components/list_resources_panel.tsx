--- conflicted
+++ resolved
@@ -43,7 +43,6 @@
   deleteSubmit: () => void;
   deleteString: string;
   modalOpen: boolean;
-  errorOpen: boolean;
 }
 
 const FullWidthInput = styled(Box)`
@@ -95,7 +94,6 @@
       deleteSubmit: null,
       deleteString: '',
       modalOpen: false,
-      errorOpen: false,
     };
   }
 
@@ -280,20 +278,6 @@
             onSubmit={this.state.deleteSubmit}
             submitLabel={'Ok'}
           />
-<<<<<<< HEAD
-          {this.state.modalOpen ? (
-            <ImportData
-              onClose={() => {
-                this.setState({ modalOpen: false });
-              }}
-              onSuccess={() => {
-                this.refresh();
-              }}
-              onError={this.toggleError}
-              context={this.props.context}
-            />
-          ) : null}
-=======
           <ImportData
             open={this.state.modalOpen}
             onClose={() => {
@@ -302,8 +286,8 @@
             onSuccess={() => {
               this.refresh();
             }}
+            context={this.props.context}
           />
->>>>>>> 777168bf
         </Box>
       </>
     );
@@ -338,12 +322,6 @@
   private toggleDelete = () => {
     this.setState({
       deleteDialog: !this.state.deleteDialog,
-    });
-  };
-
-  private toggleError = () => {
-    this.setState({
-      errorOpen: !this.state.errorOpen,
     });
   };
 
