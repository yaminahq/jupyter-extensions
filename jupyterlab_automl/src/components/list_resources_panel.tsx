--- conflicted
+++ resolved
@@ -19,10 +19,6 @@
   ColumnType,
   DialogComponent,
   ListResourcesTable,
-<<<<<<< HEAD
-  SelectInput,
-=======
->>>>>>> 557cb338
   TextInput,
 } from 'gcp_jupyterlab_shared';
 import * as React from 'react';
@@ -40,10 +36,7 @@
 import { DatasetWidget } from './dataset_widget';
 import { ImageWidget } from './image_widget';
 import { ImportData } from './import_data';
-<<<<<<< HEAD
-=======
 import { ImportModel } from './import_model';
->>>>>>> 557cb338
 import { ModelWidget } from './model_widget';
 import { PipelineWidget } from './pipeline_widget';
 
@@ -162,11 +155,7 @@
   private getTableForResourceType(type: ResourceType) {
     const sharedProps = {
       isLoading: this.state.isLoading,
-<<<<<<< HEAD
-      height: this.props.height - 80,
-=======
       height: this.props.height - 80 - (this.state.showSearch ? 25 : 0),
->>>>>>> 557cb338
       width: this.props.width,
     };
     switch (type) {
@@ -227,12 +216,9 @@
                 },
               },
             ]}
-<<<<<<< HEAD
             paging={true}
             pageSize={20}
             pageSizeOptions={[20]}
-=======
->>>>>>> 557cb338
           />
         );
       case ResourceType.Model:
@@ -334,21 +320,6 @@
       <>
         <Box height={1} width={1} bgcolor={'white'} borderRadius={0}>
           <Toolbar variant="dense" style={styles.toolbar}>
-<<<<<<< HEAD
-            <ResourceSelect>
-              <SelectInput
-                value={this.state.resourceType}
-                options={[
-                  { text: 'Models', value: ResourceType.Model },
-                  { text: 'Datasets', value: ResourceType.Dataset },
-                  { text: 'Training', value: ResourceType.Training },
-                ]}
-                onChange={event => {
-                  if (this.state.isLoading) return;
-                  this.selectType(event.target.value as ResourceType);
-                }}
-              />
-=======
             <ResourceSelect
               value={this.state.resourceType}
               onChange={event => {
@@ -364,7 +335,6 @@
               <MenuItem dense value={ResourceType.Training}>
                 Training
               </MenuItem>
->>>>>>> 557cb338
             </ResourceSelect>
           </Toolbar>
           <Toolbar variant="dense" style={styles.toolbar}>
@@ -386,7 +356,6 @@
                 size="small"
                 startIcon={<Icon>publish</Icon>}
                 onClick={_ => {
-                  console.log('HEY');
                   this.setState({ importModelDialogOpen: true });
                 }}
               >
@@ -397,7 +366,6 @@
             <IconButton
               disabled={this.state.isLoading}
               size="small"
-              color="primary"
               onClick={_ => {
                 this.setState({ showSearch: !this.state.showSearch });
               }}
@@ -407,7 +375,6 @@
             <IconButton
               disabled={this.state.isLoading}
               size="small"
-              color="primary"
               onClick={_ => {
                 this.refresh();
               }}
@@ -415,19 +382,6 @@
               <Icon>refresh</Icon>
             </IconButton>
           </Toolbar>
-<<<<<<< HEAD
-          <Toolbar variant="dense" style={styles.toolbar}>
-            <FullWidthInput width={1}>
-              <TextInput
-                placeholder="Search"
-                type="search"
-                onChange={event => {
-                  this.handleSearch(event.target.value);
-                }}
-              />
-            </FullWidthInput>
-          </Toolbar>
-=======
 
           <FullWidthInput
             width={1}
@@ -442,7 +396,6 @@
             />
           </FullWidthInput>
 
->>>>>>> 557cb338
           {this.getTableForResourceType(this.state.resourceType)}
           <DialogComponent
             open={this.state.deleteDialogOpen}
@@ -461,15 +414,12 @@
               this.refresh();
             }}
             context={this.props.context}
-<<<<<<< HEAD
-=======
           />
           <ImportModel
             open={this.state.importModelDialogOpen}
             onClose={() => {
               this.setState({ importModelDialogOpen: false });
             }}
->>>>>>> 557cb338
           />
         </Box>
       </>
@@ -648,10 +598,7 @@
   }
 
   private async refresh() {
-<<<<<<< HEAD
-=======
     if (this.state.isLoading) return;
->>>>>>> 557cb338
     this.setState({ isLoading: true });
     await Promise.all([
       this.getDatasets(),
