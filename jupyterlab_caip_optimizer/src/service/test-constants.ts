/**
 * For easier testing of code using nested objects
 */
<<<<<<< HEAD
import {
  Study,
  StudyConfig,
  MetricSpec,
  ParameterSpec,
  ParameterType,
  Algorithm,
  GoalType,
  State,
  Trial,
  Measurement,
} from '../types';
=======
import { Study, StudyConfig, MetricSpec, ParameterSpec, State } from '../types';
>>>>>>> 1da38ca3

export const fakeProjectId = 'project-id';
export const fakeRegion = 'us-region';

export const fakeStudyName =
  'projects/project-id/locations/us-region/studies/study-default';
export const cleanFakeStudyName = 'study-default';

export const fakeTrialName =
  'projects/project-id/locations/us-region/studies/study-default/trials/trial-default';
export const cleanFakeTrialName = 'trial-default';

export const fakeOperationName =
  'projects/project-id/locations/us-region/operations/operation-name';
export const fakeCleanOperationName = 'operation-name';

export const fakeMetricUnspecified = {
  goal: 'GOAL_TYPE_UNSPECIFIED',
  metric: 'metric-unspecified',
} as MetricSpec;

export const fakeMetricMaximize = {
  goal: 'MAXIMIZE',
  metric: 'metric-maximize',
} as MetricSpec;

export const fakeMetrics: MetricSpec[] = [
  fakeMetricUnspecified,
  fakeMetricMaximize,
];

export const fakeParamCategorical = {
  parameter: 'param-categorical',
  type: 'CATEGORICAL',
  categoricalValueSpec: {
    values: ['a', 'b', 'c', 'categorical-type'],
  },
} as ParameterSpec;

export const fakeParamDiscrete = {
  parameter: 'param-discrete',
  type: 'DISCRETE',
  discreteValueSpec: {
    values: [1, 2, 3, 556],
  },
} as ParameterSpec;

export const fakeParameters: ParameterSpec[] = [
  fakeParamCategorical,
  fakeParamDiscrete,
];

export const fakeStudyConfig = {
  metrics: fakeMetrics,
  parameters: fakeParameters,
  algorithm: 'ALGORITHM_UNSPECIFIED',
} as StudyConfig;

export const fakeStudy = {
  name: fakeStudyName,
  studyConfig: fakeStudyConfig,
} as Study;

export const fakeStudyResponseActive = {
  name: fakeStudyName,
  studyConfig: fakeStudyConfig,
  state: State.ACTIVE,
  createTime: '1',
};

export const fakeStudyResponseInactive = {
  name: 'study-inactive',
  studyConfig: fakeStudyConfig,
  state: State.INACTIVE,
  createTime: '2',
} as Study;

export const fakeStudyListResponse: Study[] = [
  fakeStudyResponseActive,
  fakeStudyResponseInactive,
];

export const fakeTrial: Trial = {
  name: fakeTrialName,
  state: State.ACTIVE,
  parameters: [
    {
      parameter: 'param-discrete',
      floatValue: 556,
    },
    {
      parameter: 'param-categorical',
      stringValue: 'categorical-type',
    },
  ],
  measurements: [],
  startTime: '1',
  endTime: '2',
  clientId: 'optimizer-extension',
};

export const fakeTrialWithFinalMeasurement: Trial = {
  ...fakeTrial,
  state: State.COMPLETED,
  finalMeasurement: {
    stepCount: '1',
    metrics: [
      {
        metric: 'metric-maximize',
        value: 101,
      },
      {
        metric: 'metric-unspecified',
        value: 666,
      },
    ],
  },
};

export const fakeMeasurement: Measurement = {
  elapsedTime: '1',
  stepCount: '100',
  metrics: [
    {
      metric: 'a',
      value: 77,
    },
  ],
};

export const fakePendingSuggestOperation = {
  name: fakeOperationName,
  metadata: {
    '@type': 'type.googleapis.com/google.cloud.ml.v1.SuggestTrialsMetadata',
    study: fakeStudyName,
    createTime: '2020-07-17T16:05:11Z',
    suggestionCount: 10,
    clientId: 'optimizer-extension',
  },
};

export const fakeSuggestOperationGetSuccess = {
  name: fakeOperationName,
  metadata: {
    '@type': 'type.googleapis.com/google.cloud.ml.v1.SuggestTrialsMetadata',
    study: fakeStudyName,
    createTime: '2020-07-17T16:05:11Z',
    suggestionCount: 10,
    clientId: 'optimizer-extension',
  },
  done: true,
  response: {
    '@type': 'type.googleapis.com/google.cloud.ml.v1.SuggestTrialsResponse',
    trials: [
      {
        name:
          'projects/project-id/locations/us-region/studies/study-default/trials/new-trial',
        state: 'ACTIVE',
        // matches fakeStudyConfig parameters
        parameters: [
          {
            parameter: 'param-categorical',
            stringValue: 'a',
          },
          {
            parameter: 'param-discrete',
            floatValue: 1,
          },
        ],
        startTime: '2020-07-17T16:05:21Z',
        clientId: 'optimizer-extension',
      },
    ],
    studyState: 'ACTIVE',
    startTime: '2020-07-17T16:05:11Z',
    endTime: '2020-07-17T16:05:21Z',
  },
};<|MERGE_RESOLUTION|>--- conflicted
+++ resolved
@@ -1,22 +1,15 @@
 /**
  * For easier testing of code using nested objects
  */
-<<<<<<< HEAD
 import {
   Study,
   StudyConfig,
   MetricSpec,
   ParameterSpec,
-  ParameterType,
-  Algorithm,
-  GoalType,
   State,
   Trial,
   Measurement,
 } from '../types';
-=======
-import { Study, StudyConfig, MetricSpec, ParameterSpec, State } from '../types';
->>>>>>> 1da38ca3
 
 export const fakeProjectId = 'project-id';
 export const fakeRegion = 'us-region';
