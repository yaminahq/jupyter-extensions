--- conflicted
+++ resolved
@@ -5,11 +5,8 @@
 import { close, ViewType } from '../store/view';
 import { CreateStudy } from './create_study';
 import { Dashboard } from './dashboard';
-<<<<<<< HEAD
 import { SuggestTrials } from './suggest_trials';
-=======
 import { StudyDetails } from './study_details';
->>>>>>> 4c616c78
 
 const mapStateToProps = (state: RootState) => ({
   data: state.view.data,
@@ -25,17 +22,11 @@
     case 'createStudy':
       return <CreateStudy />;
     case 'studyDetails':
-<<<<<<< HEAD
-      return <>Study ID: {data.studyId}</>;
+      return <StudyDetails studyId={data.studyId} />;
     case 'suggestTrials':
       return <SuggestTrials studyName={data.studyId} />;
-=======
-      return <StudyDetails studyId={data.studyId} />;
-    case 'suggestTrials':
-      return <>Suggest Trials: studyId={data.studyId} </>;
     case 'visualizeTrials':
       return <>Visualize Trials: studyId={data.studyId} </>;
->>>>>>> 4c616c78
   }
 };
 
