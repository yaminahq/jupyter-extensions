import React, { useMemo } from 'react';
import {
  Box,
  Button,
  Paper,
  Typography,
  Grid,
  Table,
  TableBody,
  TableCell,
  TableContainer,
  TableHead,
  TableRow,
} from '@material-ui/core';
import { withStyles, makeStyles } from '@material-ui/core/styles';
import * as Types from '../../types';
<<<<<<< HEAD
import { prettifyStudyName } from '../../service/optimizer';
import { connect, useDispatch } from 'react-redux';
=======
import { connect } from 'react-redux';
>>>>>>> 5d323b3e
import moment from 'moment';
import { prettifyStudyName } from '../../service/optimizer';
import { makeReadable, dateFormat } from '../../utils';
import { setView } from '../../store/view';
<<<<<<< HEAD
import { fetchTrials } from '../../store/studies';
=======
import { CommonNode } from '../parameter_spec_tree/common_node';
import { styles } from '../../utils/styles';
import { ParameterSpecTree } from '../parameter_spec_tree';
import ParameterDetailsDialog from '../parameter_details_dialog';
>>>>>>> 5d323b3e
import ArrowBack from '@material-ui/icons/ArrowBack';

const StyledTableCell = withStyles(theme => ({
  head: {
    backgroundColor: theme.palette.action.hover,
    color: theme.palette.common.black,
  },
  body: {
    fontSize: 14,
  },
}))(TableCell);

const StyledTableRow = withStyles(theme => ({
  root: {
    '&:nth-of-type(odd)': {
      backgroundColor: theme.palette.common.white,
    },
  },
}))(TableRow);

const useStyles = makeStyles({
  table: {
    minWidth: 700,
  },
});

interface FormattedParam {
  name: string;
  type: Types.ParameterType;
  values?: number[] | string[];
  minValue?: number | string;
  maxValue?: number | string;
}

interface FormattedStudy {
  name: Types.Study['name'];
  objective: string;
  algorithm: Types.StudyConfig['algorithm'];
  state: Types.Study['state'];
  createTime: Types.Study['createTime'];
  parameters: FormattedParam[];
}

function formatParams(params: Types.ParameterSpec[]): FormattedParam[] {
  return params.map(param => {
    const formattedParam: FormattedParam = {
      name: param.parameter,
      type: param.type,
    };
    switch (formattedParam.type) {
      case 'DISCRETE':
        formattedParam['values'] = param['discreteValueSpec'].values;
        break;
      case 'CATEGORICAL':
        formattedParam['values'] = param['categoricalValueSpec'].values;
        break;
      case 'DOUBLE':
        formattedParam['minValue'] = param['doubleValueSpec'].minValue ?? 0;
        formattedParam['maxValue'] = param['doubleValueSpec'].maxValue ?? 0;
        break;
      case 'INTEGER':
        formattedParam['minValue'] = param['integerValueSpec'].minValue ?? 0;
        formattedParam['maxValue'] = param['integerValueSpec'].maxValue ?? 0;
        break;
    }
    return formattedParam;
  });
}

interface Props {
  studyId: string;
  studyToDisplay: FormattedStudy;
<<<<<<< HEAD
  trials: any[];
=======
  parameterSpecs: Types.ParameterSpec[];
>>>>>>> 5d323b3e
  openTrials: (studyName: string) => void;
  openVisualizations: (studyName: string) => void;
  openDashboard: () => void;
}

const mapStateToProps = (state, ownProps) => {
  const study: Types.Study = state.studies.data?.find(
    study => study.name === ownProps.studyId
  );
  const studyToDisplay: FormattedStudy = {
    name: prettifyStudyName(study.name),
    objective: study.studyConfig.metrics
      .map(metric => `${makeReadable(metric.goal)} "${metric.metric}"`)
      .join(', '),
    algorithm: study.studyConfig.algorithm,
    state: study.state,
    createTime: moment(study.createTime).format(dateFormat),
    parameters: formatParams(study.studyConfig.parameters),
  };
  return {
    studyId: study.name,
    studyToDisplay,
<<<<<<< HEAD
    trials: study.trials,
=======
    parameterSpecs: study.studyConfig.parameters,
    // TODO: add trials
    // trialsToDisplay
>>>>>>> 5d323b3e
  };
};

const mapDispatchToProps = dispatch => ({
  openTrials: (studyName: string) =>
    dispatch(setView({ view: 'suggestTrials', studyId: studyName })),
  openVisualizations: (studyName: string) =>
    dispatch(setView({ view: 'visualizeTrials', studyId: studyName })),
  openDashboard: () => dispatch(setView({ view: 'dashboard' })),
});

interface ConfigRow {
  key: number;
  entryName: string;
  entryValue: string;
}

interface ParamRow {
  key: number;
  name: string;
  type: Types.ParameterType;
  values: string;
}

function createConfigRows(study: FormattedStudy): ConfigRow[] {
  const entries: ConfigRow[] = Object.entries(study)
    .filter(entry => entry[0] !== 'parameters')
    .map((entry, index) => {
      return {
        key: index,
        entryName: `${entry[0]}`,
        entryValue: `${entry[1]}`,
      };
    });
  return entries;
}

function createParamRows(study: FormattedStudy): ParamRow[] {
  const params: FormattedParam[] = study['parameters'];
  const paramRows: ParamRow[] = params.map(
    (param: FormattedParam, index: number): ParamRow => {
      const paramVal: string =
        param.type === 'DISCRETE' || param.type === 'CATEGORICAL'
          ? `${param.values}`
          : `min: ${param.minValue}, max: ${param.maxValue}`;
      return {
        key: index,
        name: param.name,
        type: param.type,
        values: paramVal,
      };
    }
  );
  return paramRows;
}

export const StudyDetailsUnwrapped: React.FC<Props> = ({
  studyId,
  studyToDisplay,
<<<<<<< HEAD
  trials,
=======
  parameterSpecs,
>>>>>>> 5d323b3e
  openTrials,
  openVisualizations,
  openDashboard,
}) => {
  const dispatch = useDispatch();
  const classes = useStyles();
  const configRows = createConfigRows(studyToDisplay);
  const paramRows = createParamRows(studyToDisplay);
<<<<<<< HEAD
  if (!trials) dispatch(fetchTrials(studyId));
=======
  const [selectedParameterSpec, setSelectedParameterSpec] = React.useState<
    undefined | Types.ParameterSpec
  >(undefined);
  const parametersAreTree = useMemo(() => CommonNode.isTree(parameterSpecs), [
    parameterSpecs,
  ]);
>>>>>>> 5d323b3e
  return (
    <Box m={3} className={styles.root}>
      <React.Fragment>
        <Box display="flex">
          <Typography variant="h4" gutterBottom>
            {studyToDisplay.name}
          </Typography>
          <Box ml="auto">
            <Button
              color="primary"
              variant="contained"
              onClick={() => openDashboard()}
              startIcon={<ArrowBack />}
            >
              Back to Dashboard
            </Button>
          </Box>
        </Box>

        <Grid container item spacing={2} xs={12}>
          <Grid container item>
            <Box clone mb={3}>
              <TableContainer component={Paper}>
                <Table
                  className={classes.table}
                  aria-label="customized table"
                  size="small"
                >
                  <TableHead>
                    <TableRow>
                      <StyledTableCell>Study Configuration</StyledTableCell>
                      <StyledTableCell align="right" />
                    </TableRow>
                  </TableHead>
                  <TableBody>
                    {configRows.map((row: ConfigRow, index: number) => (
                      <StyledTableRow key={`config-row-${index}`}>
                        <StyledTableCell component="th" scope="row">
                          {row.entryName}
                        </StyledTableCell>
                        <StyledTableCell align="right">
                          {row.entryValue}
                        </StyledTableCell>
                      </StyledTableRow>
                    ))}
                  </TableBody>
                </Table>
              </TableContainer>
            </Box>
            <TableContainer component={Paper}>
              <Table
                className={classes.table}
                aria-label="customized table"
                size="small"
              >
                <TableHead>
                  <TableRow>
                    <StyledTableCell>Parameters</StyledTableCell>
                    <StyledTableCell align="right">Type</StyledTableCell>
                    <StyledTableCell align="right">Values</StyledTableCell>
                  </TableRow>
                </TableHead>
                <TableBody>
                  {paramRows.map((row: ParamRow, index: number) => {
                    return (
                      <StyledTableRow key={`param-row-${index}`}>
                        <StyledTableCell component="th" scope="row">
                          {row.name}
                        </StyledTableCell>
                        <StyledTableCell align="right">
                          {row.type}
                        </StyledTableCell>
                        <StyledTableCell align="right">
                          {row.values}
                        </StyledTableCell>
                      </StyledTableRow>
                    );
                  })}
                </TableBody>
              </Table>
            </TableContainer>
          </Grid>
          <Grid item>
            <Box display="flex">
              <Box mr={0.5} clone>
                <Button
                  variant="contained"
                  color="primary"
                  onClick={() => openVisualizations(studyId)}
                >
                  See Visualization
                </Button>
              </Box>
              <Box ml={0.5} clone>
                <Button
                  variant="contained"
                  color="primary"
                  onClick={() => openTrials(studyId)}
                >
                  View Trials
                </Button>
              </Box>
            </Box>
          </Grid>
        </Grid>

        {parametersAreTree && (
          <>
            <Box mt={3}>
              <ParameterSpecTree
                specs={parameterSpecs}
                onClick={spec => setSelectedParameterSpec(spec)}
              />
            </Box>

            <ParameterDetailsDialog
              spec={selectedParameterSpec}
              onClose={() => setSelectedParameterSpec(undefined)}
            />
          </>
        )}
      </React.Fragment>
    </Box>
  );
};

export const StudyDetails = connect(
  mapStateToProps,
  mapDispatchToProps
)(StudyDetailsUnwrapped);<|MERGE_RESOLUTION|>--- conflicted
+++ resolved
@@ -14,24 +14,16 @@
 } from '@material-ui/core';
 import { withStyles, makeStyles } from '@material-ui/core/styles';
 import * as Types from '../../types';
-<<<<<<< HEAD
 import { prettifyStudyName } from '../../service/optimizer';
 import { connect, useDispatch } from 'react-redux';
-=======
-import { connect } from 'react-redux';
->>>>>>> 5d323b3e
 import moment from 'moment';
-import { prettifyStudyName } from '../../service/optimizer';
 import { makeReadable, dateFormat } from '../../utils';
 import { setView } from '../../store/view';
-<<<<<<< HEAD
 import { fetchTrials } from '../../store/studies';
-=======
 import { CommonNode } from '../parameter_spec_tree/common_node';
 import { styles } from '../../utils/styles';
 import { ParameterSpecTree } from '../parameter_spec_tree';
 import ParameterDetailsDialog from '../parameter_details_dialog';
->>>>>>> 5d323b3e
 import ArrowBack from '@material-ui/icons/ArrowBack';
 
 const StyledTableCell = withStyles(theme => ({
@@ -104,11 +96,8 @@
 interface Props {
   studyId: string;
   studyToDisplay: FormattedStudy;
-<<<<<<< HEAD
   trials: any[];
-=======
   parameterSpecs: Types.ParameterSpec[];
->>>>>>> 5d323b3e
   openTrials: (studyName: string) => void;
   openVisualizations: (studyName: string) => void;
   openDashboard: () => void;
@@ -131,13 +120,8 @@
   return {
     studyId: study.name,
     studyToDisplay,
-<<<<<<< HEAD
     trials: study.trials,
-=======
     parameterSpecs: study.studyConfig.parameters,
-    // TODO: add trials
-    // trialsToDisplay
->>>>>>> 5d323b3e
   };
 };
 
@@ -197,11 +181,8 @@
 export const StudyDetailsUnwrapped: React.FC<Props> = ({
   studyId,
   studyToDisplay,
-<<<<<<< HEAD
   trials,
-=======
   parameterSpecs,
->>>>>>> 5d323b3e
   openTrials,
   openVisualizations,
   openDashboard,
@@ -210,16 +191,13 @@
   const classes = useStyles();
   const configRows = createConfigRows(studyToDisplay);
   const paramRows = createParamRows(studyToDisplay);
-<<<<<<< HEAD
   if (!trials) dispatch(fetchTrials(studyId));
-=======
   const [selectedParameterSpec, setSelectedParameterSpec] = React.useState<
     undefined | Types.ParameterSpec
   >(undefined);
   const parametersAreTree = useMemo(() => CommonNode.isTree(parameterSpecs), [
     parameterSpecs,
   ]);
->>>>>>> 5d323b3e
   return (
     <Box m={3} className={styles.root}>
       <React.Fragment>
