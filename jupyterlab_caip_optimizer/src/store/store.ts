--- conflicted
+++ resolved
@@ -1,17 +1,12 @@
 import { combineReducers } from 'redux';
 import { configureStore, ThunkAction, Action } from '@reduxjs/toolkit';
 import { useDispatch } from 'react-redux';
-<<<<<<< HEAD
 import { studiesSlice } from './studies';
+import { viewSlice } from './view';
 
 const rootReducer = combineReducers({
   studies: studiesSlice.reducer,
-=======
-import { viewSlice } from './view';
-
-const rootReducer = combineReducers({
   view: viewSlice.reducer,
->>>>>>> 5b14d532
 });
 
 export const store = configureStore({
