// Ensure styles are loaded by webpack
import '../style/index.css';
import {
  JupyterFrontEnd,
  JupyterFrontEndPlugin,
} from '@jupyterlab/application';
import { Widget } from '@phosphor/widgets';
import { Store } from 'redux';
import { store } from './store/store';
import { watch } from './store/watch';
import { MainAreaWidget } from './components/main_area_widget';
import { SidebarWidget } from './components/sidebar_widget';
import { fetchStudies } from './store/studies';
import { fetchMetadata } from './store/metadata';

/**
 * Opens and closes a widget based on redux store's `view.isVisible` property.
 * @param reduxStore the redux store with `view.isVisible`.
 * @param app the jupyter application.
 * @param widgetComponent the widget to be managed by redux.
 */
const createManagedWidget = <
  WIDGET extends Widget,
  STORE extends Store<{ view: { isVisible: boolean } }>
>(
  reduxStore: STORE,
  app: JupyterFrontEnd,
  widgetComponent: new (reduxStore: STORE) => WIDGET
) => {
  let widget = new widgetComponent(reduxStore);
  widget.id = 'optimizer:main-area';

  const onChange = watch(
    reduxStore.getState,
    state => state.view.isVisible,
    (previousIsVisible, nextIsVisible) => previousIsVisible === nextIsVisible
  );
  reduxStore.subscribe(
    onChange(isVisible => {
      if (isVisible) {
        app.shell.add(widget, 'main');
        app.shell.activateById(widget.id);
      } else {
        widget.close();
        // Setup component for next open
        widget = new widgetComponent(reduxStore);
        widget.id = 'optimizer:main-area';
      }
    })
  );
};

async function activate(app: JupyterFrontEnd) {
  store.dispatch(fetchStudies());

  // Create main area widget
  createManagedWidget(store, app, MainAreaWidget);

<<<<<<< HEAD
  // Create Sidebar
  const sidebarWidget = new SidebarWidget(store);
  app.shell.add(sidebarWidget, 'left', { rank: 100 });
=======
  const listWordsService = new ListWordsService();
  const listWidget = new ListWordsWidget(listWordsService);
  listWidget.addClass('optimizer');
  app.shell.add(listWidget, 'left', { rank: 100 });
  await store.dispatch(fetchMetadata());
  await store.dispatch(fetchStudies());
>>>>>>> 71db96f5
}

/**
 * The JupyterLab plugin.
 */
const OptimizerPlugin: JupyterFrontEndPlugin<void> = {
  id: 'caip-optimizer',
  requires: [],
  activate: activate,
  autoStart: true,
};

/**
 * Export the plugin as default.
 */
export default [OptimizerPlugin];<|MERGE_RESOLUTION|>--- conflicted
+++ resolved
@@ -56,18 +56,11 @@
   // Create main area widget
   createManagedWidget(store, app, MainAreaWidget);
 
-<<<<<<< HEAD
   // Create Sidebar
   const sidebarWidget = new SidebarWidget(store);
   app.shell.add(sidebarWidget, 'left', { rank: 100 });
-=======
-  const listWordsService = new ListWordsService();
-  const listWidget = new ListWordsWidget(listWordsService);
-  listWidget.addClass('optimizer');
-  app.shell.add(listWidget, 'left', { rank: 100 });
   await store.dispatch(fetchMetadata());
   await store.dispatch(fetchStudies());
->>>>>>> 71db96f5
 }
 
 /**
