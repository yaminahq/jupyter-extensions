// Internal

export interface AsyncState<T> {
  loading: boolean;
  error?: string;
  data?: T;
}

export interface MetricSpec {
  goal: GoalType;
  metric: string;
}

/**
 * 'Const assignment" used to control the string inputs in dropdown input fields.
 * String enums don't support reverse mapping, and plain string literal types aren't iterable.
 */
export const GoalTypeList = [
  'MAXIMIZE',
  'MINIMIZE',
  'GOAL_TYPE_UNSPECIFIED',
] as const;

export type GoalType = typeof GoalTypeList[number];

export const ParameterTypeList = [
  'DOUBLE',
  'INTEGER',
  'CATEGORICAL',
  'DISCRETE',
  'PARAMETER_TYPE_UNSPECIFIED',
] as const;

export type ParameterType = typeof ParameterTypeList[number];

export const ScaleTypeList = [
  'UNIT_LINEAR_SCALE',
  'UNIT_LOG_SCALE',
  'UNIT_REVERSE_LOG_SCALE',
  'SCALE_TYPE_UNSPECIFIED',
] as const;

export type ScaleType = typeof ScaleTypeList[number];

export interface DoubleValueSpec {
  minValue?: number;
  maxValue?: number;
}

/**
 * Integer values are expected to be strings by Optimizer API.
 * (https://cloud.google.com/ai-platform/optimizer/docs/reference/rest/v1/projects.locations.studies#IntegerValueSpec)
 */
export interface IntegerValueSpec {
  minValue?: string;
  maxValue?: string;
}

export interface CategoricalValueSpec {
  values: string[];
}

export interface DiscreteValueSpec {
  values: number[];
}

export interface ParameterSpecBase {
  parameter: string;
  type: ParameterType;
  scaleType?: ScaleType;
  childParameterSpecs?: ParameterSpec[];
}

export interface MatchingParentDiscreteValueSpec {
  values: number[];
}

/**
 * Integer values are expected to be strings by Optimizer API.
 * (https://cloud.google.com/ai-platform/optimizer/docs/reference/rest/v1/projects.locations.studies#matchingparentintvaluespec)
 */
export interface MatchingParentIntValueSpec {
  values: string[];
}

export interface MatchingParentCategoricalValueSpec {
  values: string[];
}

export interface ParameterSpecChildren {
  childParameterSpecs?: ParameterSpec[];
}

export type ParameterSpecParent =
  | {
      parentDiscreteValues: MatchingParentDiscreteValueSpec;
    }
  | {
      parentIntValues: MatchingParentIntValueSpec;
    }
  | {
      parentCategoricalValues: MatchingParentCategoricalValueSpec;
    }
  | {};

<<<<<<< HEAD
export type UnspecifiedParameter = ParameterBase &
  ParameterSpecParent & {
    type: 'PARAMETER_TYPE_UNSPECIFIED';
  };

export type DoubleParameterSpec = ParameterSpecBase & {
  type: 'DOUBLE';
  doubleValueSpec: DoubleValueSpec;
};

=======
export type UnspecifiedParameter = ParameterBase & {
  type: 'PARAMETER_TYPE_UNSPECIFIED';
};

export type DoubleParameterSpec = ParameterSpecBase &
  ParameterSpecParent & {
    type: 'DOUBLE';
    doubleValueSpec: DoubleValueSpec;
  };

>>>>>>> 1bf8543e
export type IntegerParameterSpec = ParameterSpecBase &
  ParameterSpecChildren &
  ParameterSpecParent & {
    type: 'INTEGER';
    integerValueSpec: IntegerValueSpec;
  };

export type CategoricalParameterSpec = ParameterSpecBase &
  ParameterSpecChildren &
  ParameterSpecParent & {
    type: 'CATEGORICAL';
    categoricalValueSpec: CategoricalValueSpec;
  };

export type DiscreteParameterSpec = ParameterSpecBase &
  ParameterSpecChildren &
  ParameterSpecParent & {
    type: 'DISCRETE';
    discreteValueSpec: DiscreteValueSpec;
  };

export type ParameterSpec =
  | UnspecifiedParameter
  | DoubleParameterSpec
  | IntegerParameterSpec
  | CategoricalParameterSpec
  | DiscreteParameterSpec;

export interface DecayCurveAutomatedStoppingConfig {
  useElapsedTime: boolean;
}

export interface MedianAutomatedStoppingConfig {
  useElapsedTime: boolean;
}

export const AlgorithmList = [
  'ALGORITHM_UNSPECIFIED',
  'GAUSSIAN_PROCESS_BANDIT',
  'GRID_SEARCH',
  'RANDOM_SEARCH',
] as const;

export type Algorithm = typeof AlgorithmList[number];

export type AutomatedStoppingConfig =
  | {
      decayCurveStoppingConfig: DecayCurveAutomatedStoppingConfig;
    }
  | {
      medianAutomatedStoppingConfig: MedianAutomatedStoppingConfig;
    };

export interface StudyConfig {
  metrics: MetricSpec[];
  parameters: ParameterSpec[];
  algorithm: Algorithm;
  automatedStoppingConfig?: AutomatedStoppingConfig;
}

export interface Study {
  name: string;
  studyConfig: StudyConfig;
  state?: State; // TODO: check if return enum would match State enum declared here?
  createTime?: string;
  inactiveReason?: string;
  // Lazy loaded from api
  trials?: Trial[];
}

export enum State {
  STATE_UNSPECIFIED = 'STATE_UNSPECIFIED',
  ACTIVE = 'ACTIVE',
  INACTIVE = 'INACTIVE',
  COMPLETED = 'COMPLETED',
}

export interface Metric {
  metric: string;
  value: number;
}

export interface Measurement {
  elapsedTime?: string;
  stepCount: string;
  metrics: Metric[];
}

export interface ParameterBase {
  parameter: string;
}

export type Parameter = ParameterBase &
  (
    | {
        floatValue: number;
      }
    | {
        intValue: string;
      }
    | {
        stringValue: string;
      }
  );

export enum TrialState {
  STATE_UNSPECIFIED = 'STATE_UNSPECIFIED',
  REQUESTED = 'REQUESTED',
  ACTIVE = 'ACTIVE',
  COMPLETED = 'COMPLETED',
  STOPPING = 'STOPPING',
}

/**
 * Optional params are "output only" by Optimizer API
 */
export interface Trial {
  name?: string;
  state: TrialState;
  parameters: Parameter[];
  finalMeasurement?: Measurement;
  measurements: Measurement[];
  startTime?: string;
  endTime?: string;
  clientId?: string;
  trialInfeasible?: boolean;
  infeasibleReason?: string;
}

export interface MetadataFull {
  project: string;
  numericProjectId: string;
  framework: string;
  id: string;
  name: string;
  frameworkTitle: string;
  dlvmImageVersion: string;
  machineType: string;
  zone: string;
}

export interface MetadataRequired {
  projectId: string;
  region: string;
}

export type OperationMetadata<BODY extends {}> = BODY & {
  '@type': string;
};

export interface OperationBase<BODY> {
  name: string;
  metadata: OperationMetadata<BODY>;
  done?: boolean;
}

export type Operation<BODY = {}, METADATA = {}> = OperationBase<METADATA> &
  (
    | {
        error: {
          code: number;
          message: string;
          details: OperationMetadata<BODY>[];
        };
      }
    | {
        response: OperationMetadata<BODY>;
      }
  );

export interface SuggestTrialsMetadata {
  suggestionCount: number;
}

export interface SuggestTrialsResponse {
  trials: Trial[];
  studyState: State;
  startTime: string;
  endTime: string;
}

export type SuggestTrialOperation = Operation<
  SuggestTrialsResponse,
  SuggestTrialsMetadata
>;<|MERGE_RESOLUTION|>--- conflicted
+++ resolved
@@ -103,18 +103,6 @@
     }
   | {};
 
-<<<<<<< HEAD
-export type UnspecifiedParameter = ParameterBase &
-  ParameterSpecParent & {
-    type: 'PARAMETER_TYPE_UNSPECIFIED';
-  };
-
-export type DoubleParameterSpec = ParameterSpecBase & {
-  type: 'DOUBLE';
-  doubleValueSpec: DoubleValueSpec;
-};
-
-=======
 export type UnspecifiedParameter = ParameterBase & {
   type: 'PARAMETER_TYPE_UNSPECIFIED';
 };
@@ -125,7 +113,6 @@
     doubleValueSpec: DoubleValueSpec;
   };
 
->>>>>>> 1bf8543e
 export type IntegerParameterSpec = ParameterSpecBase &
   ParameterSpecChildren &
   ParameterSpecParent & {
