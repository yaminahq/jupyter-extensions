import { Clipboard } from '@jupyterlab/apputils';
import {
  Box,
  Button,
  Icon,
  IconButton,
  ListItem,
  MenuItem,
  Select,
  Toolbar,
  Tooltip,
} from '@material-ui/core';
import blue from '@material-ui/core/colors/blue';
import green from '@material-ui/core/colors/green';
import grey from '@material-ui/core/colors/grey';
import orange from '@material-ui/core/colors/orange';
import red from '@material-ui/core/colors/red';
import yellow from '@material-ui/core/colors/yellow';
import {
  ColumnType,
  DialogComponent,
  ListResourcesTable,
  TextInput,
} from 'gcp_jupyterlab_shared';
import * as React from 'react';
import styled from 'styled-components';
import { AppContext } from '../context';
import { CodeGenService } from '../service/code_gen';
import { Dataset, DatasetService, DatasetType } from '../service/dataset';
import {
  Model,
  ModelService,
  ModelType,
  Pipeline,
  PipelineState,
} from '../service/model';
import { DatasetWidget } from './datasets/dataset_widget';
import { ExportData } from './datasets/export_data';
import { ImageWidget } from './datasets/image_widget';
import { ExportModel } from './models/export_model';
import { ModelWidget } from './models/model_widget';
import { PipelineWidget } from './pipelines/pipeline_widget';

interface Props {
  isVisible: boolean;
  width: number;
  height: number;
}

enum ResourceType {
  Model = 'model',
  Dataset = 'dataset',
  Training = 'training',
}

interface State {
  hasLoaded: boolean;
  isLoading: boolean;
  datasets: Dataset[];
  models: Model[];
  pipelines: Pipeline[];
  resourceType: ResourceType;
  searchString: string;
  showSearch: boolean;
  createDatasetDialogOpen: boolean;
  exportModelDialogOpen: boolean;
  deleteDialogOpen: boolean;
  deleteSubmitHandler: () => void;
  deleteTargetName: string;
}

const FullWidthInput = styled(Box)`
  width: 100%;
  & > div {
    width: 100%;
    padding: 0;
    & > input {
      margin: 0;
      border: none;
      border-top: solid 1px var(--jp-border-color1);
    }
  }
`;

export const ResourceSelect = styled(Select)`
  margin-top: 8px;
  width: 100%;
  font-size: 13.6px;
  font-weight: 500;
`;

const styles = {
  toolbar: {
    padding: '0px 16px 8px 16px',
    minHeight: 0,
  },
  select: {
    fontSize: 'var(--jp-ui-font-size0)',
    fontWeight: 600,
    textTransform: 'uppercase',
  },
  selectItem: {
    fontSize: 'var(--jp-ui-font-size1)',
  },
  icon: {
    fontSize: 20,
  },
};

const breakpoints = [250, 380];

export class ListResourcesPanel extends React.Component<Props, State> {
  static contextType = AppContext;

  constructor(props: Props) {
    super(props);
    this.state = {
      hasLoaded: false,
      isLoading: false,
      datasets: [],
      models: [],
      pipelines: [],
      resourceType: ResourceType.Dataset,
      searchString: '',
      showSearch: false,
      deleteDialogOpen: false,
      deleteSubmitHandler: null,
      deleteTargetName: '',
      createDatasetDialogOpen: false,
      exportModelDialogOpen: false,
    };
  }

  shouldComponentUpdate(nextProps: Props, nextState: State) {
    // Reduce the number of rerenders when resizing the width by only triggering
    // a render if the new width crosses a column breakpoint
    let shouldUpdate =
      this.props.isVisible !== nextProps.isVisible ||
      this.state !== nextState ||
      this.props.height !== nextProps.height;
    for (const bp of breakpoints) {
      shouldUpdate =
        shouldUpdate ||
        Math.sign(this.props.width - bp) !== Math.sign(nextProps.width - bp);
    }
    return shouldUpdate;
  }

  componentDidUpdate(prevProps: Props) {
    const isFirstLoad =
      !(this.state.hasLoaded || prevProps.isVisible) && this.props.isVisible;
    if (isFirstLoad) {
      this.refresh();
    }
  }

  private getButtonForResourceType(type: ResourceType) {
    switch (type) {
      case ResourceType.Model:
        return (
          <Tooltip title="Export custom model">
            <span>
              <Button
                disabled={this.state.isLoading}
                color="primary"
                size="small"
                startIcon={<Icon>publish</Icon>}
                onClick={_ => {
                  this.setState({ exportModelDialogOpen: true });
                }}
              >
                Export
              </Button>
            </span>
          </Tooltip>
        );
      case ResourceType.Dataset:
        return (
          <Tooltip title="Create new dataset">
            <span>
              <Button
                disabled={this.state.isLoading}
                color="primary"
                size="small"
                startIcon={<Icon>add</Icon>}
                onClick={_ => {
                  this.setState({ createDatasetDialogOpen: true });
                }}
              >
                Create
              </Button>
            </span>
          </Tooltip>
        );
    }
  }

  private getTableForResourceType(type: ResourceType) {
    const sharedProps = {
      isLoading: this.state.isLoading,
      height: this.props.height - 80 - (this.state.showSearch ? 25 : 0),
      width: this.props.width,
    };
    return {
      [ResourceType.Dataset]: (
        <ListResourcesTable
          {...sharedProps}
          columns={[
            {
              field: 'datasetType',
              title: '',
              render: rowData => this.iconForDatasetType(rowData.datasetType),
              fixedWidth: 30,
              sorting: false,
            },
            {
              field: 'displayName',
              title: 'Name',
            },
            {
              title: 'Created at',
              field: 'createTime',
              type: ColumnType.DateTime,
              render: rowData => {
                return <p>{rowData.createTime.toLocaleString()}</p>;
              },
              rightAlign: true,
              minShowWidth: breakpoints[0],
            },
          ]}
          data={this.filterResources<Dataset>(this.state.datasets)}
          onRowClick={rowData => {
            if (rowData.datasetType === 'TABLE') {
              this.context.manager.launchWidgetForId(
                DatasetWidget,
                rowData.id,
                rowData,
                this.context
              );
            } else {
              this.context.manager.launchWidgetForId(
                ImageWidget,
                rowData.id,
                rowData,
                this.context
              );
            }
          }}
          rowContextMenu={[
            {
              label: 'Delete',
              handler: rowData => {
                this.deleteConfirm(rowData);
              },
            },
            {
              label: 'Copy ID',
              handler: rowData => {
                Clipboard.copyToSystem(rowData.id);
              },
            },
            {
              label: 'Import to notebook',
              handler: rowData => {
                CodeGenService.generateCodeCell(
                  this.context,
                  CodeGenService.importDatasetCode(rowData.id),
                  // Fallback to dataset view
                  _ => {
                    this.context.manager.launchWidgetForId(
                      DatasetWidget,
                      rowData.id,
                      rowData,
                      this.context
                    );
                  }
                );
              },
            },
          ]}
          paging={true}
          pageSize={20}
          pageSizeOptions={[20]}
        />
      ),
      [ResourceType.Model]: (
        <ListResourcesTable
          {...sharedProps}
          columns={[
            {
              field: 'displayName',
              title: '',
              render: rowData => this.iconForModelType(rowData.modelType),
              fixedWidth: 30,
              sorting: false,
            },
            {
              field: 'displayName',
              title: 'Name',
            },
            {
              title: 'Last updated',
              field: 'updateTime',
              type: ColumnType.DateTime,
              render: rowData => {
                return <p>{rowData.updateTime.toLocaleString()}</p>;
              },
              rightAlign: true,
              minShowWidth: breakpoints[0],
            },
          ]}
          data={this.filterResources<Model>(this.state.models)}
          rowContextMenu={[
            {
              label: 'Delete',
              handler: rowData => {
                this.deleteConfirm(rowData);
              },
            },
            {
              label: 'Copy ID',
              handler: rowData => {
                Clipboard.copyToSystem(rowData.id);
              },
<<<<<<< HEAD
            ]}
            onRowClick={rowData => {
              this.props.context.manager.launchWidgetForId(
                ModelWidget,
                rowData.id,
                rowData
              );
            }}
            paging={true}
            pageSize={20}
            pageSizeOptions={[20]}
          />
        );
      case ResourceType.Training:
        return (
          <ListResourcesTable
            {...sharedProps}
            columns={[
              {
                field: 'status',
                title: '',
                render: rowData => this.iconForPipelineState(rowData.state),
                fixedWidth: 30,
                sorting: false,
              },
              {
                field: 'displayName',
                title: 'Name',
              },
              {
                title: 'Time elapsed',
                field: 'elapsedTime',
                minShowWidth: breakpoints[1],
              },
              {
                title: 'Created',
                field: 'createTime',
                type: ColumnType.DateTime,
                rightAlign: true,
                minShowWidth: breakpoints[0],
              },
            ]}
            data={this.filterResources<Pipeline>(this.state.pipelines)}
            onRowClick={rowData => {
              this.props.context.manager.launchWidgetForId(
                PipelineWidget,
                rowData.id,
                rowData
              );
            }}
            paging={true}
            pageSize={20}
            pageSizeOptions={[20]}
          />
        );
    }
=======
            },
          ]}
          onRowClick={rowData => {
            this.context.manager.launchWidgetForId(
              ModelWidget,
              rowData.id,
              rowData,
              this.context
            );
          }}
        />
      ),
      [ResourceType.Training]: (
        <ListResourcesTable
          {...sharedProps}
          columns={[
            {
              field: 'status',
              title: '',
              render: rowData => this.iconForPipelineState(rowData.state),
              fixedWidth: 30,
              sorting: false,
            },
            {
              field: 'displayName',
              title: 'Name',
            },
            {
              title: 'Time elapsed',
              field: 'elapsedTime',
              minShowWidth: breakpoints[1],
            },
            {
              title: 'Created',
              field: 'createTime',
              type: ColumnType.DateTime,
              rightAlign: true,
              minShowWidth: breakpoints[0],
            },
          ]}
          data={this.filterResources<Pipeline>(this.state.pipelines)}
          onRowClick={rowData => {
            this.context.manager.launchWidgetForId(
              PipelineWidget,
              rowData.id,
              rowData,
              this.context
            );
          }}
        />
      ),
    }[type];
>>>>>>> c4fc1582
  }

  render() {
    // TODO: Make styles separate
    return (
      <>
        <Box height={1} width={1} bgcolor={'white'} borderRadius={0}>
          <Toolbar variant="dense" style={styles.toolbar}>
            <ResourceSelect
              value={this.state.resourceType}
              onChange={event => {
                this.selectType(event.target.value as ResourceType);
              }}
            >
              <MenuItem dense value={ResourceType.Dataset}>
                Datasets
              </MenuItem>
              <MenuItem dense value={ResourceType.Model}>
                Models
              </MenuItem>
              <MenuItem dense value={ResourceType.Training}>
                Training
              </MenuItem>
            </ResourceSelect>
          </Toolbar>
          <Toolbar variant="dense" style={styles.toolbar}>
            {this.getButtonForResourceType(this.state.resourceType)}
            <Box flexGrow={1}></Box>
            <IconButton
              disabled={this.state.isLoading}
              size="small"
              onClick={_ => {
                this.setState({ showSearch: !this.state.showSearch });
              }}
            >
              <Tooltip
                title={this.state.showSearch ? 'Close Search' : 'Search'}
              >
                <Icon>{this.state.showSearch ? 'search_off' : 'search'}</Icon>
              </Tooltip>
            </IconButton>
            <IconButton
              disabled={this.state.isLoading}
              size="small"
              onClick={_ => {
                this.refresh();
              }}
            >
              <Tooltip title="Refresh">
                <Icon>refresh</Icon>
              </Tooltip>
            </IconButton>
          </Toolbar>

          <FullWidthInput
            width={1}
            display={this.state.showSearch ? 'inherit' : 'none'}
          >
            <TextInput
              placeholder="Search"
              type="search"
              onChange={event => {
                this.handleSearch(event.target.value);
              }}
            />
          </FullWidthInput>
          {this.getTableForResourceType(this.state.resourceType)}
          <DialogComponent
            open={this.state.deleteDialogOpen}
            header={`Are you sure you want to delete ${this.state.deleteTargetName}?`}
            onCancel={this.toggleDelete}
            onClose={this.toggleDelete}
            onSubmit={this.state.deleteSubmitHandler}
            submitLabel={'Ok'}
          />
          <ExportData
            open={this.state.createDatasetDialogOpen}
            onClose={() => {
              this.setState({ createDatasetDialogOpen: false });
            }}
            onSuccess={() => {
              this.refresh();
            }}
          />
          <ExportModel
            open={this.state.exportModelDialogOpen}
            onClose={() => {
              this.setState({ exportModelDialogOpen: false });
            }}
          />
        </Box>
      </>
    );
  }

  private deleteConfirm = rowData => {
    this.setState({ deleteTargetName: rowData.displayName });
    if (this.state.resourceType === ResourceType.Dataset) {
      this.setState({
        deleteSubmitHandler: () => {
          DatasetService.deleteDataset(rowData.id);
          this.refresh();
          this.toggleDelete();
        },
      });
    } else if (this.state.resourceType === ResourceType.Model) {
      this.setState({
        deleteSubmitHandler: () => {
          ModelService.deleteModel(rowData.id);
          this.refresh();
          this.toggleDelete();
        },
      });
    } else {
      this.setState({
        deleteSubmitHandler: null,
      });
    }
    this.toggleDelete();
  };

  private toggleDelete = () => {
    this.setState({
      deleteDialogOpen: !this.state.deleteDialogOpen,
    });
  };

  private iconForDatasetType(datasetType: DatasetType) {
    const icons: { [key in DatasetType]: any } = {
      OTHER: {
        icon: 'error',
        color: red[900],
      },
      TABLE: {
        icon: 'table_chart',
        color: blue[700],
      },
      IMAGE: {
        icon: 'image',
        color: orange[500],
      },
    };
    return (
      <ListItem dense style={{ padding: 0 }}>
        <Tooltip title={datasetType.toLowerCase() + ' dataset'}>
          <Icon style={{ ...styles.icon, color: icons[datasetType].color }}>
            {icons[datasetType].icon}
          </Icon>
        </Tooltip>
      </ListItem>
    );
  }

  private iconForModelType(modelType: ModelType) {
    const icons: { [key in ModelType]: any } = {
      OTHER: {
        icon: 'emoji_objects',
        color: green[500],
      },
      TABLE: {
        icon: 'emoji_objects',
        color: blue[700],
      },
      IMAGE: {
        icon: 'emoji_objects',
        color: orange[500],
      },
    };
    return (
      <ListItem dense style={{ padding: 0 }}>
        <Icon style={{ ...styles.icon, color: icons[modelType].color }}>
          {icons[modelType].icon}
        </Icon>
      </ListItem>
    );
  }

  private iconForPipelineState(state: PipelineState) {
    const icons: { [key in PipelineState]: any } = {
      CANCELLED: {
        icon: 'cancel',
        color: grey[700],
      },
      CANCELLING: {
        icon: 'cancel',
        color: orange[500],
      },
      FAILED: {
        icon: 'error',
        color: red[600],
      },
      PAUSED: {
        icon: 'pause_circle_filled',
        color: grey[700],
      },
      PENDING: {
        icon: 'pending',
        color: yellow[700],
      },
      QUEUED: {
        icon: 'pending',
        color: grey[700],
      },
      RUNNING: {
        icon: 'refresh',
        color: green[500],
      },
      SUCCEEDED: {
        icon: 'check_circle',
        color: green[500],
      },
      UNSPECIFIED: {
        icon: 'help',
        color: grey[600],
      },
    };
    return (
      <ListItem dense style={{ padding: 0 }}>
        <Icon style={{ ...styles.icon, color: icons[state].color }}>
          {icons[state].icon}
        </Icon>
      </ListItem>
    );
  }

  private handleSearch = (value: string) => {
    this.setState({ searchString: value });
  };

  private filterResources<T>(resources: T[]): T[] {
    const searchFields = {
      displayName: true,
      updateTime: true,
      createTime: true,
      datasetType: true,
    };
    return resources.filter(x => {
      if (!this.state.searchString) return true;
      const obj = x as { [k: string]: any };
      for (const key in x) {
        if (!(key in searchFields)) continue;
        if (
          typeof obj[key] === 'string' &&
          (obj[key] as string)
            .toLowerCase()
            .includes(this.state.searchString.toLowerCase())
        ) {
          return true;
        }
        if (
          obj[key] instanceof Date &&
          (obj[key] as Date)
            .toLocaleString()
            .toLowerCase()
            .includes(this.state.searchString.toLowerCase())
        ) {
          return true;
        }
      }
      return false;
    });
  }

  private selectType(type: ResourceType) {
    this.setState({ resourceType: type });
    this.refresh();
  }

  private async refresh() {
    if (this.state.isLoading) return;
    this.setState({ isLoading: true });
    await Promise.all([
      this.getDatasets(),
      this.getModels(),
      this.getPipelines(),
    ]);
    this.setState({ hasLoaded: true });
    this.setState({ isLoading: false });
  }

  private async getDatasets() {
    try {
      this.setState({ datasets: await DatasetService.listDatasets() });
    } catch (e) {
      console.warn('Failed to load datasets.', e);
    }
  }

  private async getModels() {
    try {
      this.setState({ models: await ModelService.listModels() });
    } catch (e) {
      console.warn('Failed to load models.', e);
    }
  }

  private async getPipelines() {
    try {
      this.setState({ pipelines: await ModelService.listPipelines() });
    } catch (e) {
      console.warn('Failed to load pipelines.', e);
    }
  }
}<|MERGE_RESOLUTION|>--- conflicted
+++ resolved
@@ -200,6 +200,9 @@
       isLoading: this.state.isLoading,
       height: this.props.height - 80 - (this.state.showSearch ? 25 : 0),
       width: this.props.width,
+      paging: true,
+      pageSize: 20,
+      pageSizeOptions: [20],
     };
     return {
       [ResourceType.Dataset]: (
@@ -278,9 +281,6 @@
               },
             },
           ]}
-          paging={true}
-          pageSize={20}
-          pageSizeOptions={[20]}
         />
       ),
       [ResourceType.Model]: (
@@ -322,64 +322,6 @@
               handler: rowData => {
                 Clipboard.copyToSystem(rowData.id);
               },
-<<<<<<< HEAD
-            ]}
-            onRowClick={rowData => {
-              this.props.context.manager.launchWidgetForId(
-                ModelWidget,
-                rowData.id,
-                rowData
-              );
-            }}
-            paging={true}
-            pageSize={20}
-            pageSizeOptions={[20]}
-          />
-        );
-      case ResourceType.Training:
-        return (
-          <ListResourcesTable
-            {...sharedProps}
-            columns={[
-              {
-                field: 'status',
-                title: '',
-                render: rowData => this.iconForPipelineState(rowData.state),
-                fixedWidth: 30,
-                sorting: false,
-              },
-              {
-                field: 'displayName',
-                title: 'Name',
-              },
-              {
-                title: 'Time elapsed',
-                field: 'elapsedTime',
-                minShowWidth: breakpoints[1],
-              },
-              {
-                title: 'Created',
-                field: 'createTime',
-                type: ColumnType.DateTime,
-                rightAlign: true,
-                minShowWidth: breakpoints[0],
-              },
-            ]}
-            data={this.filterResources<Pipeline>(this.state.pipelines)}
-            onRowClick={rowData => {
-              this.props.context.manager.launchWidgetForId(
-                PipelineWidget,
-                rowData.id,
-                rowData
-              );
-            }}
-            paging={true}
-            pageSize={20}
-            pageSizeOptions={[20]}
-          />
-        );
-    }
-=======
             },
           ]}
           onRowClick={rowData => {
@@ -432,7 +374,6 @@
         />
       ),
     }[type];
->>>>>>> c4fc1582
   }
 
   render() {
