import { ClientSession } from '@jupyterlab/apputils';
import {
  Button,
  CircularProgress,
  FormControl,
  FormHelperText,
  Portal,
} from '@material-ui/core';
import { createMuiTheme, ThemeProvider } from '@material-ui/core/styles';
import {
  BASE_FONT,
  COLORS,
  DialogComponent,
  Option,
  RadioInput,
  SelectInput,
  TextInput,
} from 'gcp_jupyterlab_shared';
import * as React from 'react';
import { stylesheet } from 'typestyle';
import { AppContext } from '../../context';
import { DatasetService } from '../../service/dataset';
import { KernelModel } from '../../service/kernel_model';
import Toast from '../toast';

type SourceType = 'computer' | 'bigquery' | 'gcs' | 'dataframe';

interface Props {
  open: boolean;
  onClose: () => void;
  onSuccess: () => void;
}

interface State {
  from: SourceType;
  source: any;
  name: string;
  error: string | null;
  loading: boolean;
  sessions: Option[];
  dataframes: Option[];
  // TODO @josiegarza make this a part of source
  kernelId: string;
  errorOpen: boolean;
}

const theme = createMuiTheme({
  overrides: {
    MuiButton: {
      root: {
        backgroundColor: COLORS.blue,
        borderRadius: '2px',
        lineHeight: 1.7,
        '&:hover': {
          backgroundColor: COLORS.blue,
        },
      },
      text: {
        padding: '1px 16px',
      },
      label: {
        textTransform: 'capitalize',
        color: COLORS.white,
      },
    },
  },
});

const localStyles = stylesheet({
  title: {
    ...BASE_FONT,
    fontWeight: 500,
    fontSize: '15px',
    marginBottom: '16px',
  },
  input: {
    display: 'none',
  },
  form: {
    width: '100%',
  },
  fileInput: {
    paddingBottom: 8,
  },
});

const SOURCES: Option[] = [
  {
    value: 'computer',
    text: 'Upload files from your computer',
  },
  {
    value: 'bigquery',
    text: 'Import data from BigQuery',
  },
  {
    value: 'gcs',
    text: 'Import data from Google Cloud Storage',
  },
  {
    value: 'dataframe',
    text: 'Select dataframe from kernel',
  },
];

export class ExportData extends React.Component<Props, State> {
  static contextType = AppContext;
  constructor(props: Props) {
    super(props);
    this.submit = this.submit.bind(this);
    this.toggleImport = this.toggleImport.bind(this);
    this.toggleFile = this.toggleFile.bind(this);
    this.createDatasetModel = this.createDatasetModel.bind(this);
    this.getDataframesModel = this.getDataframesModel.bind(this);
    this.updateDataframes = this.updateDataframes.bind(this);
    this.state = {
      from: 'computer',
      source: null,
      name: '',
      error: null,
      loading: false,
      sessions: null,
      dataframes: null,
      kernelId: null,
      errorOpen: false,
    };
  }

  private async submit() {
    this.setState({ loading: true });
    this.props.onClose();
    try {
      switch (this.state.from) {
        case 'gcs':
          await DatasetService.createTablesDataset(this.state.name, {
            gcsSource: this.state.source,
          });
          break;
        case 'bigquery':
          await DatasetService.createTablesDataset(this.state.name, {
            bigquerySource: this.state.source,
          });
          break;
        case 'computer':
          await DatasetService.createTablesDataset(this.state.name, {
            fileSource: this.state.source[0],
          });
          break;
        case 'dataframe':
          this.initializeSession(this.state.kernelId, this.createDatasetModel);
          break;
        default:
      }
      this.setState({ error: null });
    } catch (err) {
      console.warn(err);
      this.setState({
        error: 'There was an error creating the dataset: ' + err,
      });
    } finally {
      if (this.state.from !== 'dataframe') {
        this.setState({ loading: false });
        if (!this.state.error) {
          this.props.onSuccess();
        }
      }
    }
  }

  private getSessions() {
    const manager = this.context.app.serviceManager;
    const running = manager.sessions.running();
    const sessions: Option[] = [];
    let current = running.next();
    const kernelId = current['kernel']['id'];
    this.setState({ kernelId: kernelId });
    this.toggleFile(kernelId);
    while (current) {
      if (current.name !== '') {
        sessions.push({
          text: current['name'],
          value: current['kernel']['id'],
        });
      }
      current = running.next();
    }
    this.setState({ sessions: sessions });
  }

<<<<<<< HEAD
  private initializeSession(kernelId: string, initializedCallback: Function) {
    const manager = this.props.context.app.serviceManager;
=======
  private initializeSession(kernelId: string) {
    const manager = this.context.app.serviceManager;
>>>>>>> c4fc1582
    const kernelPreference = {
      id: kernelId,
    };
    const session = new ClientSession({
      manager: manager.sessions,
      kernelPreference: kernelPreference,
    });
    session
      .initialize()
      .catch(reason => {
        console.error(`Failed to initialize the session.\n${reason}`);
      })
      .then(() => {
        initializedCallback(session);
      });
  }

  private createDatasetModel(session: ClientSession) {
    const model = new KernelModel(
      session,
      () => {
        this.props.onSuccess();
        this.setState({ loading: false });
      },
      error => {
        this.setState({ error: error, loading: false, errorOpen: true });
      }
    );
    model.receivedSuccess.connect(this.refresh);
    model.receivedError.connect(this.uploadDataFrameError);
    model.createDataset(this.state.name, this.state.source);
  }

  private getDataframesModel(session: ClientSession) {
    const model = new KernelModel(session);
    model.receivedSuccess.connect(this.updateDataframes);
    model.getDataframes();
  }

  private refresh(emitter: KernelModel) {
    emitter.refresh();
  }

  private updateDataframes(emitter: KernelModel) {
    const emitted = JSON.parse(
      emitter.output.substring(1, emitter.output.length - 1)
    );
    const dataframes = emitted.map(df => ({
      value: df,
      text: df,
    }));
    this.setState({ dataframes: dataframes });
  }

  private uploadDataFrameError(emitter: KernelModel, title: string) {
    const error =
      title +
      ': ' +
      emitter.output +
      '. Make sure the variable you entered is a pandas dataframe.';
    emitter.onError(error);
  }

  private validateGCS(source: string) {
    const regex = new RegExp('gs://.+/(.+/)*.+');
    if (regex.test(source)) {
      this.setState({ error: null });
    } else {
      this.setState({ error: 'Invalid GCS uri' });
    }
  }

  private validateBigQuery(source: string) {
    const regex = new RegExp(
      'bq://[a-zA-Z0-9_-]+:[a-zA-Z0-9_-]+.[a-zA-Z0-9_-]+'
    );
    if (regex.test(source)) {
      this.setState({ error: null });
    } else {
      this.setState({ error: 'Invalid BigQuery uri' });
    }
  }

  private toggleImport(event: any) {
    this.setState({
      from: event.target.value as SourceType,
      source: null,
      error: null,
    });
    if (event.target.value === 'dataframe') {
      this.getSessions();
    }
  }

  private toggleFile(kernelId: string) {
    this.initializeSession(kernelId, this.getDataframesModel);
    this.setState({ kernelId: kernelId });
  }

  private getDialog(): JSX.Element {
    if (this.props.open) {
      return (
        <DialogComponent
          header={'Create new uCAIP Tables Dataset'}
          open={true}
          onClose={this.props.onClose}
          onCancel={this.props.onClose}
          submitLabel={'Create dataset'}
          onSubmit={this.submit}
          submitDisabled={
            this.state.loading ||
            this.state.error !== null ||
            !this.state.name ||
            !this.state.source
          }
          height={'460px'}
        >
          <RadioInput
            value={this.state.from}
            options={SOURCES}
            onChange={this.toggleImport}
          />
          <div style={{ paddingTop: '16px' }}>
            <FormControl
              error={this.state.error !== null}
              className={localStyles.form}
            >
              <p className={localStyles.title}>
                {
                  SOURCES.filter(el => {
                    return el.value === this.state.from;
                  })[0].text
                }
              </p>
              <TextInput
                placeholder="my_dataset"
                label="Name"
                onChange={event => {
                  this.setState({ name: event.target.value });
                }}
              />
              {this.getDialogContent()}
              {this.getDialogError()}
            </FormControl>
          </div>
        </DialogComponent>
      );
    }
    return null;
  }

  private getDialogContent(): JSX.Element {
    const { from } = this.state;
    if (from === 'computer') {
      return (
        <>
          <input
            className={localStyles.input}
            type="file"
            accept=".csv"
            onChange={event => {
              this.setState({ source: event.target.files, error: null });
            }}
            id="ucaip-upload-dataset"
          />
          <label
            htmlFor="ucaip-upload-dataset"
            className={localStyles.fileInput}
          >
            <ThemeProvider theme={theme}>
              <Button component="span">Select file</Button>
            </ThemeProvider>
            <label style={{ marginLeft: 8 }}>
              {this.state.source
                ? this.state.source[0].name
                : 'No file selected'}
            </label>
          </label>
        </>
      );
    } else if (from === 'bigquery') {
      return (
        <TextInput
          placeholder="bq://example:abc.xyz"
          label="BigQuery URI"
          onChange={event => {
            const source = event.target.value;
            this.validateBigQuery(source);
            this.setState({ source: source });
          }}
        />
      );
    } else if (from === 'gcs') {
      return (
        <TextInput
          placeholder="gs://example/file"
          label="Google Cloud Storage URI"
          onChange={event => {
            const source = event.target.value;
            this.validateGCS(source);
            this.setState({ source: source });
          }}
        />
      );
    } else if (from === 'dataframe') {
      return (
        <>
          <SelectInput
            label={'Select file'}
            options={this.state.sessions}
            onChange={event => {
              this.toggleFile(event.target.value);
            }}
          />
          <SelectInput
            label={'Select dataframe variable'}
            options={this.state.dataframes}
            onChange={event => {
              const source = event.target.value;
              this.setState({ source: source });
            }}
          />
        </>
      );
    }
    return null;
  }

  private getDialogError(): JSX.Element {
    if (this.state.error) {
      return <FormHelperText>{this.state.error}</FormHelperText>;
    }
    return null;
  }

  render() {
    return (
      <>
        <Portal>
          <Toast
            open={this.state.loading}
            message={'Creating dataset...'}
            onClose={() => {
              this.setState({ loading: false });
            }}
          >
            <CircularProgress size={24}></CircularProgress>
          </Toast>
        </Portal>
        <Portal>
          <Toast
            open={this.state.errorOpen}
            onClose={() => {
              this.setState({ errorOpen: false });
              this.setState({ error: null });
            }}
            error={true}
            autoHideDuration={6000}
          >
            {this.state.error}
          </Toast>
        </Portal>
        {this.getDialog()}
      </>
    );
  }
}<|MERGE_RESOLUTION|>--- conflicted
+++ resolved
@@ -187,13 +187,8 @@
     this.setState({ sessions: sessions });
   }
 
-<<<<<<< HEAD
   private initializeSession(kernelId: string, initializedCallback: Function) {
-    const manager = this.props.context.app.serviceManager;
-=======
-  private initializeSession(kernelId: string) {
     const manager = this.context.app.serviceManager;
->>>>>>> c4fc1582
     const kernelPreference = {
       id: kernelId,
     };
@@ -309,7 +304,6 @@
             !this.state.name ||
             !this.state.source
           }
-          height={'460px'}
         >
           <RadioInput
             value={this.state.from}
