import { Clipboard } from '@jupyterlab/apputils';
import {
  Table,
  TableBody,
  TableCell,
  TableHead,
  TableRow,
  TextField,
  IconButton,
  Button,
  FormControl,
  FormHelperText,
  Select,
  MenuItem,
  CircularProgress,
  Icon,
  Box,
  Grid,
  withStyles,
} from '@material-ui/core';
import Alert from '@material-ui/lab/Alert';
<<<<<<< HEAD
import { ListResourcesTable, BASE_FONT } from 'gcp_jupyterlab_shared';
=======
import { ListResourcesTable } from 'gcp_jupyterlab_shared';
>>>>>>> e342488b
import * as React from 'react';
import { stylesheet } from 'typestyle';
import { Endpoint, Model, ModelService } from '../../service/model';
import { CodeComponent } from '../copy_code';

interface Props {
  model: Model;
  value: number;
  index: number;
}

interface State {
  isLoading: boolean;
  endpoints: Endpoint[];
  allEndpoints: Endpoint[];
  inputParameters: object;
  customInput: string;
  customInputError: boolean;
  result: JSX.Element;
  machineType: string;
  endpointId: string;
}

const StyledTableCell = withStyles({
  root: {
    fontSize: '13px',
    BASE_FONT,
  },
})(TableCell);

const localStyles = stylesheet({
  title: {
    fontSize: '16px',
    letterSpacing: '1px',
    padding: '24px 0px 10px 8px',
    fontFamily: 'Roboto',
  },
});

const machineTypes = [
  'n1-standard-2',
  'n1-standard-4',
  'n1-standard-8',
  'n1-standard-16',
  'n1-highmem-2',
  'n1-highmem-4',
  'n1-highmem-8',
  'n1-highmem-16',
  'n1-highcpu-2',
  'n1-highcpu-4',
  'n1-highcpu-8',
  'n1-highcpu-16',
];

export class ModelPredictions extends React.Component<Props, State> {
  constructor(props: Props) {
    super(props);
    this.state = {
      isLoading: false,
      endpoints: [],
      allEndpoints: [],
      inputParameters: {},
      customInput: '',
      customInputError: false,
      result: null,
      machineType: machineTypes[0],
      endpointId: '',
    };
    this.deployModel = this.deployModel.bind(this);
    this.undeployModel = this.undeployModel.bind(this);
    this.handleInputChange = this.handleInputChange.bind(this);
    this.handleReset = this.handleReset.bind(this);
    this.isPredictReady = this.isPredictReady.bind(this);
    this.handlePredict = this.handlePredict.bind(this);
    this.getEndpoints = this.getEndpoints.bind(this);
    this.getCodeString = this.getCodeString.bind(this);
    this.getInstanceString = this.getInstanceString.bind(this);
  }

  async componentDidMount() {
    this.getEndpoints();
  }

  private async getEndpoints() {
    try {
      this.setState({ isLoading: true });
      let endpoints = await ModelService.getEndpoints(this.props.model.id);
      let allEndpoints = [];
<<<<<<< HEAD
      if (endpoints.length === 0) {
        endpoints = await ModelService.checkDeploying(
          this.props.model,
          this.state.endpointId
        );
      }
      if (endpoints.length === 0) {
=======
      if (endpoints.length === 0) {
        endpoints = await ModelService.getDeployingEndpoints(
          this.props.model,
          this.state.endpointId
        );
      }
      if (endpoints.length === 0) {
>>>>>>> e342488b
        allEndpoints = await ModelService.getAllEndpoints();
      }
      this.setState({
        endpoints: endpoints,
        allEndpoints: allEndpoints,
      });
    } catch (err) {
      console.warn('Error getting endpoints', err);
    } finally {
      this.setState({ isLoading: false });
    }
  }

  private async deployModel() {
    try {
      this.setState({ isLoading: true });
      await ModelService.deployModel(
        this.props.model.id,
        this.state.machineType,
        this.state.endpointId
      );
      this.getEndpoints();
    } catch (err) {
      console.warn('Error deploying model', err);
    } finally {
      this.setState({ isLoading: false });
    }
  }

  private async undeployModel(endpoint: Endpoint) {
    try {
      this.setState({ isLoading: true });
      await ModelService.undeployModel(endpoint.deployedModelId, endpoint.id);
      if (endpoint.displayName.includes('ucaip-extension')) {
        await ModelService.deleteEndpoint(endpoint.id);
      }
      this.setState({ endpointId: '' });
      this.getEndpoints();
    } catch (err) {
      console.warn('Error undeploying model', err);
    } finally {
      this.setState({ isLoading: false });
    }
  }

  private async handlePredict() {
    try {
      this.setState({ isLoading: true });
      const result = await ModelService.predict(
        this.state.endpoints[0].id,
        this.state.inputParameters
      );
      this.setState({
        result: (
          <CodeComponent copyEnabled={false} generateEnabled={false}>
            {JSON.stringify(result)}
          </CodeComponent>
        ),
      });
    } catch (err) {
      this.setState({
        result: (
          <CodeComponent copyEnabled={false}>{err.message}</CodeComponent>
        ),
      });
      console.warn('Error predicting result', err);
    } finally {
      this.setState({ isLoading: false });
    }
  }

  private handleReset() {
    this.setState({
      inputParameters: {},
      result: null,
    });
  }

  private isPredictReady() {
    if (this.props.model.modelType === 'TABLE') {
      return (
        Object.keys(this.state.inputParameters).length ===
        Object.keys(this.props.model.inputs).length
      );
    } else {
      return !!this.state.inputParameters && !this.state.customInputError;
    }
  }

  private getInstanceString(): string {
    let instanceString = `{\n`;
    for (const [key, value] of Object.entries(this.state.inputParameters)) {
      instanceString += `  '${key}': '${value}',\n`;
    }
    instanceString += `}`;
    return instanceString;
  }

  private getCodeString(): string {
    let codeString = `from jupyterlab_ucaip import deploy_model

deploy_model(model_id='${this.props.model.id}',
             machine_type='${this.state.machineType}'`;
    if (this.state.endpointId !== '') {
      codeString += `,
             endpoint_id='${this.state.endpointId}'`;
    }
    codeString += `)`;
    return codeString;
  }

  private handleInputChange(event) {
    const target = event.target;
    const current = this.state.inputParameters;

    if (target.value === '') {
      delete current[target.name];
    } else {
      current[target.name] = target.value;
    }

    this.setState({
      inputParameters: current,
    });
  }

  private needToDeploy(): JSX.Element {
    return (
<<<<<<< HEAD
      <div style={{ paddingTop: '16px', paddingRight: '16px' }}>
=======
      <div>
>>>>>>> e342488b
        <Alert severity="info">
          Your model must be successfully deployed to an endpoint before you can
          test it.
        </Alert>
<<<<<<< HEAD
        <div className={localStyles.title}>Deploy model to endpoint</div>
=======
        <header className={localStyles.header}>Deploy model to endpoint</header>
>>>>>>> e342488b
        <p style={{ paddingLeft: '8px' }}>
          <i>Select the machine type and endpoint to deploy to.</i>
        </p>
        <FormControl style={{ marginLeft: '16px' }}>
          <Select
            value={this.state.machineType}
            onChange={event => {
              this.setState({ machineType: event.target.value as string });
            }}
            displayEmpty
          >
            {machineTypes.map(option => (
              <MenuItem key={option} value={option}>
                {option}
              </MenuItem>
            ))}
          </Select>
          <FormHelperText>Machine type</FormHelperText>
        </FormControl>
        <FormControl style={{ marginLeft: '16px' }}>
          <Select
            value={this.state.endpointId}
            onChange={event => {
              this.setState({ endpointId: event.target.value as string });
            }}
            displayEmpty
          >
            <MenuItem key={''} value={''}>
              new endpoint
            </MenuItem>
            {this.state.allEndpoints.map(option => (
              <MenuItem key={option.id} value={option.id}>
                {option.displayName}
              </MenuItem>
            ))}
          </Select>
          <FormHelperText>Endpoint</FormHelperText>
        </FormControl>
        <CodeComponent>{this.getCodeString()}</CodeComponent>
        <Button
          disabled={this.state.isLoading}
          variant="contained"
          color="primary"
          size="small"
          onClick={this.deployModel}
          style={{ marginBottom: '16px' }}
        >
          Deploy Model
        </Button>
      </div>
    );
  }

  private predictComponent(endpoints: Endpoint[]): JSX.Element {
    if (endpoints[0].deployedModelId !== 'None') {
      return (
        <div>
<<<<<<< HEAD
          <Grid container style={{ margin: '0px', width: '100%' }}>
            {this.props.model.modelType === 'TABLE'
              ? this.testTablesModelComponent()
              : this.testOtherModelComponent()}
            <Grid
              item
              xs={8}
              style={{ paddingLeft: '16px', paddingRight: '16px' }}
            >
              <CodeComponent>
                {`from jupyterlab_ucaip import predict

instance = ${this.getInstanceString()}
predict("${this.state.endpoints[0].id}",
        instance)`}
              </CodeComponent>
            </Grid>
          </Grid>
=======
          {this.props.model.modelType === 'TABLE'
            ? this.testTablesModelComponent()
            : this.testOtherModelComponent()}
>>>>>>> e342488b
          <Button
            disabled={!this.isPredictReady() || this.state.isLoading}
            variant="contained"
            color="primary"
            size="small"
            onClick={this.handlePredict}
            style={{ marginRight: '16px' }}
          >
            Predict
          </Button>
          <Button
            variant="contained"
            color="primary"
            size="small"
            onClick={this.handleReset}
            style={{ marginRight: '16px' }}
          >
            Reset
          </Button>
          <div style={{ marginTop: '16px' }}>{this.state.result}</div>
          <header className={localStyles.header}>Code sample</header>
          <CodeComponent>
            {`from jupyterlab_ucaip import predict
instance = ${this.getInstanceString()}
predict("${this.state.endpoints[0].id}", instance)`}
          </CodeComponent>
        </div>
      );
    } else {
      return (
        <Alert icon={<CircularProgress size={18} />} severity="info">
          Waiting for model to finish deploying. Check back in a few minutes.
        </Alert>
      );
    }
  }

  private deployed(endpoints: Endpoint[]): JSX.Element {
    return (
      <div>
        <div className={localStyles.title}>Endpoints</div>
        <ListResourcesTable
          columns={[
            {
              field: 'displayName',
              title: 'Endpoint',
            },
            {
              field: 'models',
              title: 'Models',
            },
            {
              title: 'Last updated',
              field: 'updateTime',
              render: rowData => {
                return <p>{rowData.updateTime.toLocaleString()}</p>;
              },
            },
          ]}
          data={this.state.endpoints}
          height={this.state.endpoints.length * 60 + 60}
          width={500}
          rowContextMenu={[
            {
              label: 'Copy ID',
              handler: rowData => {
                Clipboard.copyToSystem(rowData.id);
              },
            },
            {
              label: 'Undeploy model',
              handler: rowData => {
                this.undeployModel(rowData);
              },
            },
          ]}
        />
<<<<<<< HEAD
        <div className={localStyles.title}>
=======
        <header className={localStyles.header}>
>>>>>>> e342488b
          Test your model
          <Box
            component="div"
            display="inline"
            visibility={
              endpoints[0].deployedModelId !== 'None' ? 'hidden' : 'visible'
            }
          >
            <IconButton
              disabled={this.state.isLoading}
              size="small"
              onClick={_ => {
                this.getEndpoints();
              }}
            >
              <Icon>refresh</Icon>
            </IconButton>
          </Box>
<<<<<<< HEAD
        </div>
=======
        </header>
>>>>>>> e342488b
        {this.predictComponent(endpoints)}
      </div>
    );
  }

  private testTablesModelComponent(): JSX.Element {
    return (
      <Grid item xs={4} style={{ padding: 0 }}>
        <Table size="small" style={{ marginBottom: '16px' }}>
          <TableHead>
            <TableRow>
              <StyledTableCell align="left">
                Feature column name
              </StyledTableCell>
              <StyledTableCell align="left">Value</StyledTableCell>
            </TableRow>
          </TableHead>
          <TableBody>
            {Object.keys(this.props.model.inputs).map(option => (
              <TableRow key={option}>
<<<<<<< HEAD
                <StyledTableCell>{option}</StyledTableCell>
                <StyledTableCell>
=======
                <TableCell>{option}</TableCell>
                <TableCell>
>>>>>>> e342488b
                  <TextField
                    name={option}
                    onChange={this.handleInputChange}
                    value={this.state.inputParameters[option] || ''}
                    placeholder={
                      this.props.model.inputs[option]['inputBaselines'][0]
                    }
                    inputProps={{
                      style: { fontSize: 'var(--jp-ui-font-size1)' },
                    }}
                  />
                </StyledTableCell>
              </TableRow>
            ))}
          </TableBody>
        </Table>
      </Grid>
    );
  }

  private testOtherModelComponent(): JSX.Element {
    return (
      <Grid item xs={4} style={{ paddingTop: '8px' }}>
        <TextField
          placeholder='{"some_property": 123}'
          multiline
          rows={3}
          size="small"
          variant="outlined"
          inputProps={{ style: { fontSize: 'var(--jp-ui-font-size1)' } }}
          error={this.state.customInputError}
          onChange={event => {
            const val = event.target.value;
            try {
              const obj = JSON.parse(val);
              this.setState({ inputParameters: obj, customInputError: false });
            } catch {
              this.setState({ inputParameters: {}, customInputError: true });
            }
          }}
          style={{ width: '100%' }}
        />
      </Grid>
    );
  }

  render() {
    const { endpoints } = this.state;
    return (
      <div
        hidden={this.props.value !== this.props.index}
        style={{ paddingLeft: '16px' }}
      >
        {endpoints.length !== 0
          ? this.deployed(endpoints)
          : this.needToDeploy()}
      </div>
    );
  }
}<|MERGE_RESOLUTION|>--- conflicted
+++ resolved
@@ -19,11 +19,7 @@
   withStyles,
 } from '@material-ui/core';
 import Alert from '@material-ui/lab/Alert';
-<<<<<<< HEAD
 import { ListResourcesTable, BASE_FONT } from 'gcp_jupyterlab_shared';
-=======
-import { ListResourcesTable } from 'gcp_jupyterlab_shared';
->>>>>>> e342488b
 import * as React from 'react';
 import { stylesheet } from 'typestyle';
 import { Endpoint, Model, ModelService } from '../../service/model';
@@ -112,15 +108,6 @@
       this.setState({ isLoading: true });
       let endpoints = await ModelService.getEndpoints(this.props.model.id);
       let allEndpoints = [];
-<<<<<<< HEAD
-      if (endpoints.length === 0) {
-        endpoints = await ModelService.checkDeploying(
-          this.props.model,
-          this.state.endpointId
-        );
-      }
-      if (endpoints.length === 0) {
-=======
       if (endpoints.length === 0) {
         endpoints = await ModelService.getDeployingEndpoints(
           this.props.model,
@@ -128,7 +115,6 @@
         );
       }
       if (endpoints.length === 0) {
->>>>>>> e342488b
         allEndpoints = await ModelService.getAllEndpoints();
       }
       this.setState({
@@ -257,20 +243,12 @@
 
   private needToDeploy(): JSX.Element {
     return (
-<<<<<<< HEAD
       <div style={{ paddingTop: '16px', paddingRight: '16px' }}>
-=======
-      <div>
->>>>>>> e342488b
         <Alert severity="info">
           Your model must be successfully deployed to an endpoint before you can
           test it.
         </Alert>
-<<<<<<< HEAD
         <div className={localStyles.title}>Deploy model to endpoint</div>
-=======
-        <header className={localStyles.header}>Deploy model to endpoint</header>
->>>>>>> e342488b
         <p style={{ paddingLeft: '8px' }}>
           <i>Select the machine type and endpoint to deploy to.</i>
         </p>
@@ -328,7 +306,6 @@
     if (endpoints[0].deployedModelId !== 'None') {
       return (
         <div>
-<<<<<<< HEAD
           <Grid container style={{ margin: '0px', width: '100%' }}>
             {this.props.model.modelType === 'TABLE'
               ? this.testTablesModelComponent()
@@ -347,11 +324,6 @@
               </CodeComponent>
             </Grid>
           </Grid>
-=======
-          {this.props.model.modelType === 'TABLE'
-            ? this.testTablesModelComponent()
-            : this.testOtherModelComponent()}
->>>>>>> e342488b
           <Button
             disabled={!this.isPredictReady() || this.state.isLoading}
             variant="contained"
@@ -372,12 +344,6 @@
             Reset
           </Button>
           <div style={{ marginTop: '16px' }}>{this.state.result}</div>
-          <header className={localStyles.header}>Code sample</header>
-          <CodeComponent>
-            {`from jupyterlab_ucaip import predict
-instance = ${this.getInstanceString()}
-predict("${this.state.endpoints[0].id}", instance)`}
-          </CodeComponent>
         </div>
       );
     } else {
@@ -429,11 +395,7 @@
             },
           ]}
         />
-<<<<<<< HEAD
         <div className={localStyles.title}>
-=======
-        <header className={localStyles.header}>
->>>>>>> e342488b
           Test your model
           <Box
             component="div"
@@ -452,11 +414,7 @@
               <Icon>refresh</Icon>
             </IconButton>
           </Box>
-<<<<<<< HEAD
         </div>
-=======
-        </header>
->>>>>>> e342488b
         {this.predictComponent(endpoints)}
       </div>
     );
@@ -477,13 +435,8 @@
           <TableBody>
             {Object.keys(this.props.model.inputs).map(option => (
               <TableRow key={option}>
-<<<<<<< HEAD
                 <StyledTableCell>{option}</StyledTableCell>
                 <StyledTableCell>
-=======
-                <TableCell>{option}</TableCell>
-                <TableCell>
->>>>>>> e342488b
                   <TextField
                     name={option}
                     onChange={this.handleInputChange}
